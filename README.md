# Videos w/ SOUND
#### Branch: program-advances 
Click the thumbnail to watch on youtube. 

[![Video of engine 5/4/2018](https://img.youtube.com/vi/EIzU7IrzHs0/0.jpg)](https://youtu.be/EIzU7IrzHs0)
[![Video of engine 5/4/2018](https://img.youtube.com/vi/EIzU7IrzHs0/1.jpg)](https://youtu.be/EIzU7IrzHs0)

#### Video outdated (since 4/17/2018)
Click the thumbnail to watch on youtube

[![Video of engine 4/14/2018](https://img.youtube.com/vi/zztrHvrZON4/0.jpg)](https://www.youtube.com/watch?v=zztrHvrZON4)
[![Video of engine 4/14/2018](https://img.youtube.com/vi/zztrHvrZON4/1.jpg)](https://www.youtube.com/watch?v=zztrHvrZON4)

# Features
In this demo, you can move Mega around, shoot, charge, and delete enemies on the grid. When the chip cust is full, you can bring up the chip select menu. 

The player can select chips and deselect them in the order they were added.  Return to battle and you can use the chips by pressing Right-Control. 

At this time only 3 chips are implemented: HP+10, CrckPnl, and Invsble.

Rename the file in `resources/database/library.txt - Copy`to `resources/database/library.txt` for a full library while playing the game.

There is 1 Program Advance: XtremeCannon. Can be activated by selecting `Cannon1 A` + `Cannon2 B` + `Cannon3 C` in order. It deals a whopping 600 points of damage to the first 3 enemies vertically.

Mega can also be deleted. The demo now has sound.

# Controls
```
ARROWS -> Move
SPACE  -> Shoot (hold to charge)
P      -> Pause/Unpause 
Return -> Bring up chip select GUI / Hide 
R CTRL -> Use a chip
```

# Wiki
Care to [contribute](https://github.com/TheMaverickProgrammer/battlenetwork/wiki)? 

# Author TheMaverickProgrammer
<<<<<<< HEAD
## Update 5/4/2018
Mobs can now be dynamically created by `MobFactory` classes. This allows for a whole set of fun spawning random enemy groups.
The `Mob` class has utility functions that are used in the intro to spawn enemies one at a time and with a pixel intro effect just like the games.
Chip menu opens up after intro just like the games.
Chip database script loads and maps to correct card and icon images.
PA (Program Advance) system is the latest feature. The `PA` class stores recipes called "steps" that are loaded from a script. After chip select, the chips are then filtered by the `PA` object and returns a matching PA combo chip.
Mob class now handles deletion of enemy objects. Field class has a new `OwnEntity(e,x,y)` method for objects that need to be cleaned up by field when deleted (like Spells and other effects). 
=======
## Update 5/3/2018
Created a loading screen. Rewrote logger to store output into a queue that I dequeue in the screen and draw the missing textures 
once evereything is loaded from seperate threads. The loading screen calculates % complete and flashes when 100%.
>>>>>>> 5b035375

## Contributions to the project
Pheelbert wrote the base tile movement code, sprite resource loading, and the rendering pipeline. I've since then added many new features off the foundation. It's becoming something entirely new. 
Here are my changes and contributions in writing:

New: 
* Optimized Shader support in render pipeline
* Pixelated battle intro shader effect
* Pause & pause state shader effect
* Flash white when hit and shader
* Support for stun (yellow) shader
* Cust bar, cust bar progess logic, and cust bar shader
* MMBN identical Mettaur battle AI -> fight in order taking turns, metts do not attack open tiles ahead, metts toggle movement in restricted space
* Entity collision support -> Restrict movement if a tile is occupied
* HP dials in real-time when attacked
* Moving off cracked tiles become broken
* Broken tiles cooldown, flicker, and then restore
* Created audio resource manager with streaming and buffering. Has support for limited channels for an authentic retro experience.
* Provided all audio for the game
* Added Audio priorities 
* Added many new sprites
* Additional keyboard events for more buttons
* Chip library system
* Chip data class
* Chip selection GUI and basic state system 
* Chip select queue and deselect in order 
* Chip select GUI is complete with all the data from the chip
* Exact chip cards are rendered
* Greyscale shader applied on currently selected or invalid chip combos
* Chip UI component for player -> Renders chip name and attack power
* Boss AI ProgsMan (work in progress)
* Throwable Spells
* HP+10 chip works in-battle
* CrckPnl chip works in-battle
* Invsble chip works in-battle
* Chip icons are rendered in battle
* Chip icons are rendered in select
* Chip combo select system is now working
* Enemy AI and state system
* Player AI, state, and integrated keyboard control system
* Artifacts
<<<<<<< HEAD
* Loading screen + logs on loading screen effect
* PA (Program Advance) system, display, loading
* Chip library now loaded from a script
* Mob + MobFactory objects
* Refactored battle scene to accept Mob as input type and animate the battle intro
* Logger now spits out a file `log.txt` for debugging
=======
* Loading screen + loading screen custom graphics
>>>>>>> 5b035375

Changes from original author:

* Fixed bullet bug -> Bullets would never make it to back row (index error)
* Fixed wave bug -> Metts in back row could not spawn spell ^
* Improved animation times for smoother natural mmbn experience
* Fixed mega death bug -> Game no longer freezes on close
* Keyboard names and controls
* Moved origin logic for health UI components into its own function in Entity class Entity::getAnimOffset()
* Upgraded Thor and SFML
* Rewrote AnimationComponent to use latest Thor API
* Rewrote player movement code to use latest AnimationComponent features
<<<<<<< HEAD
* Refactored Logger class to queueue and dequeeue logs for use in multithreaded loading screen
=======
* Rewrote logger to support queueing/dequeueing across threads for loading screen support
>>>>>>> 5b035375

# Author Pheelbert
Wrote the foundation for the battle engine. He wrote the tile-based movement and update system emulating an authentic mmbn player experience.

## battlenetwork
## =============

https://www.youtube.com/watch?v=GQa0HsVPNE8&feature=youtu.be

A Megaman Battle Network project that I work on occasionally. Made from scratch with SFML and Thor in C++.

'extern/dlls/*(-d).dll' must be copied to the Release/ or Debug/

Be wary of the license, this project was created and I am still working on it for academic reasons. It would be a shame if someone were to steal my project and call it their own!<|MERGE_RESOLUTION|>--- conflicted
+++ resolved
@@ -1,15 +1,9 @@
 # Videos w/ SOUND
-#### Branch: program-advances 
+#### Branch: master
 Click the thumbnail to watch on youtube. 
 
 [![Video of engine 5/4/2018](https://img.youtube.com/vi/EIzU7IrzHs0/0.jpg)](https://youtu.be/EIzU7IrzHs0)
 [![Video of engine 5/4/2018](https://img.youtube.com/vi/EIzU7IrzHs0/1.jpg)](https://youtu.be/EIzU7IrzHs0)
-
-#### Video outdated (since 4/17/2018)
-Click the thumbnail to watch on youtube
-
-[![Video of engine 4/14/2018](https://img.youtube.com/vi/zztrHvrZON4/0.jpg)](https://www.youtube.com/watch?v=zztrHvrZON4)
-[![Video of engine 4/14/2018](https://img.youtube.com/vi/zztrHvrZON4/1.jpg)](https://www.youtube.com/watch?v=zztrHvrZON4)
 
 # Features
 In this demo, you can move Mega around, shoot, charge, and delete enemies on the grid. When the chip cust is full, you can bring up the chip select menu. 
@@ -20,9 +14,11 @@
 
 Rename the file in `resources/database/library.txt - Copy`to `resources/database/library.txt` for a full library while playing the game.
 
-There is 1 Program Advance: XtremeCannon. Can be activated by selecting `Cannon1 A` + `Cannon2 B` + `Cannon3 C` in order. It deals a whopping 600 points of damage to the first 3 enemies vertically.
+There is 1 Program Advance: XtremeCannon. Can be activated by selecting `Cannon1 A` + `Cannon1 B` + `Cannon1 C` in order. It deals a whopping 600 points of damage, shaking the screen, and attacks the first 3 enemies vertically.
+There other other PAs that can be triggered through system but are not implemented and do not do any damage. 
+You can write your own PA's and add your own chips by editting the `/database` textfiles.
 
-Mega can also be deleted. The demo now has sound.
+Mega can also be deleted. Sound has been rebalanced through the Audio Priorty system.
 
 # Controls
 ```
@@ -37,7 +33,12 @@
 Care to [contribute](https://github.com/TheMaverickProgrammer/battlenetwork/wiki)? 
 
 # Author TheMaverickProgrammer
-<<<<<<< HEAD
+
+## Update 5/26/2018
+The PA system is bug free and acts just like the game: only matching codes or chip names can be queued together. To activate PA's, order matters. 
+The engine has support for a basic camera and can shake with a stress amount and a duration. You can see this live with the XtremeCannon PA.
+Previously an animation bug with the Thor library caused a crash. I wrote our own animation class in the AnimationComponent with complete success.
+
 ## Update 5/4/2018
 Mobs can now be dynamically created by `MobFactory` classes. This allows for a whole set of fun spawning random enemy groups.
 The `Mob` class has utility functions that are used in the intro to spawn enemies one at a time and with a pixel intro effect just like the games.
@@ -45,11 +46,10 @@
 Chip database script loads and maps to correct card and icon images.
 PA (Program Advance) system is the latest feature. The `PA` class stores recipes called "steps" that are loaded from a script. After chip select, the chips are then filtered by the `PA` object and returns a matching PA combo chip.
 Mob class now handles deletion of enemy objects. Field class has a new `OwnEntity(e,x,y)` method for objects that need to be cleaned up by field when deleted (like Spells and other effects). 
-=======
+
 ## Update 5/3/2018
 Created a loading screen. Rewrote logger to store output into a queue that I dequeue in the screen and draw the missing textures 
 once evereything is loaded from seperate threads. The loading screen calculates % complete and flashes when 100%.
->>>>>>> 5b035375
 
 ## Contributions to the project
 Pheelbert wrote the base tile movement code, sprite resource loading, and the rendering pipeline. I've since then added many new features off the foundation. It's becoming something entirely new. 
@@ -91,16 +91,15 @@
 * Enemy AI and state system
 * Player AI, state, and integrated keyboard control system
 * Artifacts
-<<<<<<< HEAD
 * Loading screen + logs on loading screen effect
 * PA (Program Advance) system, display, loading
 * Chip library now loaded from a script
 * Mob + MobFactory objects
 * Refactored battle scene to accept Mob as input type and animate the battle intro
 * Logger now spits out a file `log.txt` for debugging
-=======
 * Loading screen + loading screen custom graphics
->>>>>>> 5b035375
+* Camera quakes
+* New animation support
 
 Changes from original author:
 
@@ -113,11 +112,9 @@
 * Upgraded Thor and SFML
 * Rewrote AnimationComponent to use latest Thor API
 * Rewrote player movement code to use latest AnimationComponent features
-<<<<<<< HEAD
 * Refactored Logger class to queueue and dequeeue logs for use in multithreaded loading screen
-=======
 * Rewrote logger to support queueing/dequeueing across threads for loading screen support
->>>>>>> 5b035375
+* Done away with Thor:: dependencies and wrote my own animation class and animation editor
 
 # Author Pheelbert
 Wrote the foundation for the battle engine. He wrote the tile-based movement and update system emulating an authentic mmbn player experience.
