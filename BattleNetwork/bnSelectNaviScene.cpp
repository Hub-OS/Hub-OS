--- conflicted
+++ resolved
@@ -80,19 +80,12 @@
   navi.setPosition(100.f, 150.f);
 
   navi.setTexture(NAVIS.At(currentChosen).GetPreviewTexture());
-<<<<<<< HEAD
-  naviLabel->setString(sf::String(NAVIS.At(currentChosen).GetName().c_str()));
-  speedLabel->setString(sf::String(NAVIS.At(currentChosen).GetSpeedString().c_str()));
-  attackLabel->setString(sf::String(NAVIS.At(currentChosen).GetAttackString().c_str()));
-  hpLabel->setString(sf::String(NAVIS.At(currentChosen).GetHPString().c_str()));
-
-=======
+
   naviLabel.SetString(sf::String(NAVIS.At(currentChosen).GetName().c_str()));
   speedLabel.SetString(sf::String(NAVIS.At(currentChosen).GetSpeedString().c_str()));
   attackLabel.SetString(sf::String(NAVIS.At(currentChosen).GetAttackString().c_str()));
   hpLabel.SetString(sf::String(NAVIS.At(currentChosen).GetHPString().c_str()));
-   
->>>>>>> 61302cfd
+  
   // Distortion effect
   factor = MAX_PIXEL_FACTOR;
 
@@ -347,13 +340,7 @@
       }
       else {
         // If the character in the string isn't a space...
-<<<<<<< HEAD
-        if (naviLabel->getString()[i] != ' ') {
-
-=======
         if (naviLabel.GetString()[i] != ' ') {
-            
->>>>>>> 61302cfd
           // Choose a random, capital ASCII character
           newstr += (char)(((rand() % (90 - 65)) + 65) + 1);
         }
@@ -399,13 +386,8 @@
   navi.setOrigin(float(navi.getTextureRect().width)*0.5f, float(navi.getTextureRect().height));
 
   // Make a selection
-<<<<<<< HEAD
-  if (INPUTx.Has(InputEvents::pressed_confirm) && currentChosen != naviSelectionIndex) {
-    AUDIO.Play(AudioType::CHIP_CONFIRM, AudioPriority::low);
-=======
-  if (INPUT.Has(EventTypes::PRESSED_CONFIRM) && currentChosen != naviSelectionIndex) {
+  if (INPUT.Has(InputEvents::pressed_confirm) && currentChosen != naviSelectionIndex) {
     Audio().Play(AudioType::CHIP_CONFIRM, AudioPriority::low);
->>>>>>> 61302cfd
     prevChosen = currentChosen;
     naviSelectionIndex = currentChosen;
     WEBCLIENT.SetKey("SelectedNavi", std::to_string(naviSelectionIndex));
