--- conflicted
+++ resolved
@@ -31,13 +31,8 @@
   // Spawn animation and then turns into "FLOAT" which loops forever
   animation << "INIT" << onFinish;
 
-<<<<<<< HEAD
-  AUDIO.Play(AudioType::BUBBLE_SPAWN, AudioPriority::lowest);
-
-=======
   Audio().Play(AudioType::BUBBLE_SPAWN, AudioPriority::lowest);
   
->>>>>>> 61302cfd
   // Bubbles can overlap eachother partially
   ShareTileSpace(true);
 
