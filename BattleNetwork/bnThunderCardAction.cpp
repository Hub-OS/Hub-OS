#include "bnThunderCardAction.h"
#include "bnCardAction.h"
#include "bnSpriteProxyNode.h"
#include "bnTextureResourceManager.h"
#include "bnAudioResourceManager.h"
#include "bnThunder.h"

<<<<<<< HEAD
ThunderCardAction::ThunderCardAction(Character * owner, int damage) : 
  CardAction(*owner, "PLAYER_SHOOTING"),
  attachmentAnim(owner->GetFirstComponent<AnimationComponent>()->GetFilePath()) {
=======
ThunderCardAction::ThunderCardAction(Character& user, int damage) : CardAction(user, "PLAYER_SHOOTING") {
>>>>>>> 61302cfd
  ThunderCardAction::damage = damage;

  attachment = new SpriteProxyNode();
  attachment->setTexture(user.getTexture());
  attachment->SetLayer(-1);
  attachment->EnableParentShader();

  attachmentAnim = Animation(user.GetFirstComponent<AnimationComponent>()->GetFilePath());
  attachmentAnim.Reload();
  attachmentAnim.SetAnimation("BUSTER");
<<<<<<< HEAD

  AddAttachment(*owner, "buster", *attachment).UseAnimation(attachmentAnim);
}

void ThunderCardAction::Execute() {
  auto owner = GetOwner();

  attachment->EnableParentShader();
=======

  Animation& userAnim = user.GetFirstComponent<AnimationComponent>()->GetAnimationObject();
  AddAttachment(userAnim, "BUSTER", *attachment).PrepareAnimation(attachmentAnim);
}
>>>>>>> 61302cfd

void ThunderCardAction::OnExecute() {
  // On shoot frame, drop projectile
  auto onFire = [this]() -> void {
<<<<<<< HEAD
    Team team = GetOwner()->GetTeam();
    auto* thunder = new Thunder(GetOwner()->GetField(), team);
=======
    auto& user = GetUser();

    auto* thunder = new Thunder(user.GetField(), user.GetTeam());
>>>>>>> 61302cfd
    auto props = thunder->GetHitboxProperties();
    props.damage = damage;
    props.aggressor = &user;
    thunder->SetHitboxProperties(props);
<<<<<<< HEAD

    int step = 1;

    if (team != Team::red) {
      step = -1;
    }

    GetOwner()->GetField()->AddEntity(*thunder, GetOwner()->GetTile()->GetX() + step, GetOwner()->GetTile()->GetY());
=======
    user.GetField()->AddEntity(*thunder, user.GetTile()->GetX() + 1, user.GetTile()->GetY());
>>>>>>> 61302cfd
  };

  AddAnimAction(1, onFire);
}

ThunderCardAction::~ThunderCardAction()
{
  if (attachment) {
    delete attachment;
  }
}

void ThunderCardAction::OnEndAction()
{
<<<<<<< HEAD
  CardAction::OnUpdate(_elapsed);
}

void ThunderCardAction::OnAnimationEnd()
{
}

void ThunderCardAction::EndAction()
{
  Eject();
=======
  GetUser().RemoveNode(attachment);
>>>>>>> 61302cfd
}<|MERGE_RESOLUTION|>--- conflicted
+++ resolved
@@ -5,13 +5,9 @@
 #include "bnAudioResourceManager.h"
 #include "bnThunder.h"
 
-<<<<<<< HEAD
 ThunderCardAction::ThunderCardAction(Character * owner, int damage) : 
   CardAction(*owner, "PLAYER_SHOOTING"),
   attachmentAnim(owner->GetFirstComponent<AnimationComponent>()->GetFilePath()) {
-=======
-ThunderCardAction::ThunderCardAction(Character& user, int damage) : CardAction(user, "PLAYER_SHOOTING") {
->>>>>>> 61302cfd
   ThunderCardAction::damage = damage;
 
   attachment = new SpriteProxyNode();
@@ -22,8 +18,6 @@
   attachmentAnim = Animation(user.GetFirstComponent<AnimationComponent>()->GetFilePath());
   attachmentAnim.Reload();
   attachmentAnim.SetAnimation("BUSTER");
-<<<<<<< HEAD
-
   AddAttachment(*owner, "buster", *attachment).UseAnimation(attachmentAnim);
 }
 
@@ -31,29 +25,17 @@
   auto owner = GetOwner();
 
   attachment->EnableParentShader();
-=======
-
-  Animation& userAnim = user.GetFirstComponent<AnimationComponent>()->GetAnimationObject();
-  AddAttachment(userAnim, "BUSTER", *attachment).PrepareAnimation(attachmentAnim);
-}
->>>>>>> 61302cfd
 
 void ThunderCardAction::OnExecute() {
   // On shoot frame, drop projectile
   auto onFire = [this]() -> void {
-<<<<<<< HEAD
+
     Team team = GetOwner()->GetTeam();
     auto* thunder = new Thunder(GetOwner()->GetField(), team);
-=======
-    auto& user = GetUser();
-
-    auto* thunder = new Thunder(user.GetField(), user.GetTeam());
->>>>>>> 61302cfd
     auto props = thunder->GetHitboxProperties();
     props.damage = damage;
     props.aggressor = &user;
     thunder->SetHitboxProperties(props);
-<<<<<<< HEAD
 
     int step = 1;
 
@@ -62,9 +44,6 @@
     }
 
     GetOwner()->GetField()->AddEntity(*thunder, GetOwner()->GetTile()->GetX() + step, GetOwner()->GetTile()->GetY());
-=======
-    user.GetField()->AddEntity(*thunder, user.GetTile()->GetX() + 1, user.GetTile()->GetY());
->>>>>>> 61302cfd
   };
 
   AddAnimAction(1, onFire);
@@ -77,20 +56,11 @@
   }
 }
 
-void ThunderCardAction::OnEndAction()
-{
-<<<<<<< HEAD
-  CardAction::OnUpdate(_elapsed);
-}
-
 void ThunderCardAction::OnAnimationEnd()
 {
 }
 
-void ThunderCardAction::EndAction()
+void ThunderCardAction::OnEndAction()
 {
   Eject();
-=======
-  GetUser().RemoveNode(attachment);
->>>>>>> 61302cfd
 }