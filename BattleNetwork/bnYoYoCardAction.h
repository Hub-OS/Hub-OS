#pragma once
#include "bnCardAction.h"
#include "bnAnimation.h"
#include <SFML/Graphics.hpp>

class SpriteProxyNode;
class Character;
class YoYoCardAction : public CardAction {
private:
  SpriteProxyNode* attachment;
  Animation attachmentAnim;
  Entity* yoyo;
  int damage;
public:
  YoYoCardAction(Character& owner, int damage);
  ~YoYoCardAction();
<<<<<<< HEAD
  void OnUpdate(float _elapsed);
  void OnAnimationEnd() override;
  void EndAction();
  void Execute();
=======
  void OnUpdate(float _elapsed) override;
  void OnEndAction() override;
  void OnExecute() override;
>>>>>>> 61302cfd
};<|MERGE_RESOLUTION|>--- conflicted
+++ resolved
@@ -14,14 +14,9 @@
 public:
   YoYoCardAction(Character& owner, int damage);
   ~YoYoCardAction();
-<<<<<<< HEAD
   void OnUpdate(float _elapsed);
   void OnAnimationEnd() override;
-  void EndAction();
-  void Execute();
-=======
   void OnUpdate(float _elapsed) override;
   void OnEndAction() override;
   void OnExecute() override;
->>>>>>> 61302cfd
 };