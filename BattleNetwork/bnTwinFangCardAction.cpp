--- conflicted
+++ resolved
@@ -11,13 +11,8 @@
 
 #define FRAMES FRAME1, FRAME1, FRAME1, FRAME1, FRAME2, FRAME3, FRAME2, FRAME1, FRAME1
 
-
-<<<<<<< HEAD
 TwinFangCardAction::TwinFangCardAction(Character * owner, int damage) : 
   CardAction(*owner, "PLAYER_SHOOTING") {
-=======
-TwinFangCardAction::TwinFangCardAction(Character& user, int damage) : CardAction(user, "PLAYER_SHOOTING") {
->>>>>>> 61302cfd
   TwinFangCardAction::damage = damage;
 
   // add override anims
@@ -62,7 +57,6 @@
   // do nothing special
 }
 
-<<<<<<< HEAD
 void TwinFangCardAction::OnUpdate(float _elapsed)
 {
   CardAction::OnUpdate(_elapsed);
@@ -75,8 +69,4 @@
 void TwinFangCardAction::EndAction()
 {
   Eject();
-=======
-TwinFangCardAction::~TwinFangCardAction()
-{
->>>>>>> 61302cfd
 }