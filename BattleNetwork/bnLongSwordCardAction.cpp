--- conflicted
+++ resolved
@@ -6,12 +6,8 @@
 #include "bnBasicSword.h"
 #include "bnSwordEffect.h"
 
-<<<<<<< HEAD
 LongSwordCardAction::LongSwordCardAction(Character * owner, int damage) : 
   SwordCardAction(owner, damage) {
-=======
-LongSwordCardAction::LongSwordCardAction(Character& owner, int damage) : SwordCardAction(owner, damage) {
->>>>>>> 61302cfd
   LongSwordCardAction::damage = damage;
 }
 
@@ -21,8 +17,7 @@
 
 void LongSwordCardAction::OnSpawnHitbox()
 {
-<<<<<<< HEAD
-  AUDIO.Play(AudioType::SWORD_SWING);
+  Audio().Play(AudioType::SWORD_SWING);
   auto field = GetOwner()->GetField();
 
   SwordEffect* e = new SwordEffect(field);
@@ -31,16 +26,12 @@
   field->AddEntity(*e, GetOwner()->GetTile()->GetX() + 1, GetOwner()->GetTile()->GetY());
 
   BasicSword* b = new BasicSword(field, GetOwner()->GetTeam(), damage);
-=======
-  auto& user = GetUser();
-  BasicSword* b = new BasicSword(user.GetField(), user.GetTeam(), damage);
->>>>>>> 61302cfd
+
   auto props = b->GetHitboxProperties();
   props.element = GetElement();
   props.aggressor = &user;
   b->SetHitboxProperties(props);
 
-<<<<<<< HEAD
   field->AddEntity(*b, GetOwner()->GetTile()->GetX() + 1, GetOwner()->GetTile()->GetY());
 
   b = new BasicSword(field, GetOwner()->GetTeam(), damage);
@@ -48,16 +39,4 @@
   b->SetHitboxProperties(props);
 
   field->AddEntity(*b, GetOwner()->GetTile()->GetX() + 2, GetOwner()->GetTile()->GetY());
-=======
-  Audio().Play(AudioType::SWORD_SWING);
-
-  user.GetField()->AddEntity(*b, user.GetTile()->GetX() + 1, user.GetTile()->GetY());
-
-  b = new BasicSword(user.GetField(), user.GetTeam(), damage);
-
-  // resuse props
-  b->SetHitboxProperties(props);
-
-  user.GetField()->AddEntity(*b, user.GetTile()->GetX() + 2, user.GetTile()->GetY());
->>>>>>> 61302cfd
 }