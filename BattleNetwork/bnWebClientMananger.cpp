#include "bnWebClientMananger.h"
#include "bnResourceHandle.h"
#include "bnURLParser.h"
#include "bnLogger.h"
#include "bnElements.h"
#include "bnCardUUIDs.h"
#include "bnTextureResourceManager.h"
#include <cstring>
#include <mutex>
#include <SFML/Network/Http.hpp>

void WebClientManager::PingThreadHandler()
{
  do {
    std::unique_lock<std::mutex> lock(clientMutex);

    if (!client) {
       isConnected = false;
    }
    else {
      isConnected = client->IsOK();
    }

    lock.unlock();

    std::this_thread::sleep_for(std::chrono::milliseconds(GetPingInterval()));
  } while (!shutdownSignal);
}

void WebClientManager::QueuedTasksThreadHandler()
{
  std::unique_lock<std::mutex> lock(clientMutex);

  do {
    // wait until we have data or need to shut down
    taskQueueWakeup.wait(lock, [this] {
      return !taskQueue.empty() || shutdownSignal;
    });

    //after wait, we own the lock
    if (taskQueue.size())
    {
      isWorking = true;
      auto op = std::move(taskQueue.front());
      taskQueue.pop();

      lock.unlock();
      op();

      char* error;
      while (client && client->GetNextError(&error)) {
          Logger::Logf("Web Client encountered an error: %s", error);
      }

      lock.lock();
      isWorking = false;
    }
  } while (!shutdownSignal);
}

void WebClientManager::InitDownloadImageHandler()
{
  if (!client) return;

  auto callback = [](const char* url, WebAccounts::byte*& image, size_t& len) -> void {
    size_t size = 0;
    URL urlParser(url);

    sf::Http Http;
    sf::Http::Request request;
    unsigned short port = (unsigned short)strtoul(urlParser.GetPort().c_str(), nullptr, 0);

    Http.setHost(urlParser.GetHost(), port);
    request.setMethod(sf::Http::Request::Get);
    request.setUri(urlParser.GetPath()+urlParser.GetQuery());

    if (urlParser.GetHost().empty() || urlParser.GetPath().empty()) {
        image = 0;
        return;
    }

    sf::Http::Response Page = Http.sendRequest(request);

    std::string data = Page.getBody();
    len = data.size();

    if (data.empty()) {
        image = 0;
        return;
    }

    if (len > 0) {
        image = new WebAccounts::byte[len+1];
        data.copy((char*)image, len);
        image[len] = 0;
    }
  };

  std::scoped_lock<std::mutex> lock(this->clientMutex);
  client->SetDownloadImageHandler(callback);
}

void WebClientManager::CacheTextureData(const WebAccounts::AccountState& account)
{
  // The client should be valid and non-null ptr
  if (client) {
    std::shared_ptr<sf::Texture> comboIconTexture = std::make_shared<sf::Texture>();

    if (comboIconTexture->loadFromMemory(client->GetServerSettings().comboIconData, client->GetServerSettings().comboIconDataLen)) {
      for (auto&& combo : account.cardCombos) {
        iconTextureCache.insert(std::make_pair(combo.first, comboIconTexture));
      }
    }
  }

  for (auto&& card : account.cards) {
    auto&& cardModelIter = account.cardProperties.find(card.second->modelId);

    if (cardModelIter == account.cardProperties.end()) continue;

    const WebAccounts::byte* imageData = cardModelIter->second->imageData;
    const size_t imageDataLen = cardModelIter->second->imageDataLen;
    const WebAccounts::byte* iconData = cardModelIter->second->iconData;
    const size_t iconDataLen = cardModelIter->second->iconDataLen;

    std::shared_ptr<sf::Texture> textureObject = std::make_shared<sf::Texture>();

    bool imageSucceeded = (imageDataLen > 0);

    if (imageDataLen) {
      if (textureObject->loadFromMemory(imageData, imageDataLen)) {
          cardTextureCache.insert(std::make_pair(card.first,textureObject));
      }
      else {
        imageSucceeded = false;
      }
    }

    if (!imageSucceeded) {
      //Logger::Logf("Creating image data for card (%s, %s) failed", cardModelIter->first.c_str(), cardModelIter->second->name.c_str());
      textureObject = LOAD_TEXTURE(CHIP_MISSINGDATA);
      cardTextureCache.insert(std::make_pair(card.first,textureObject));
    }

    textureObject = std::make_shared<sf::Texture>(); // point to new texture

    imageSucceeded = (iconDataLen > 0);

    if (iconDataLen) {
      if (textureObject->loadFromMemory(iconData, iconDataLen)) {
          iconTextureCache.insert(std::make_pair(card.first,textureObject));
      }
      else {
        imageSucceeded = false;
      }
    }

    if (!imageSucceeded) {
      //Logger::Logf("Creating icon data for card (%s, %s) failed", cardModelIter->first.c_str(), cardModelIter->second->name.c_str());
      textureObject = LOAD_TEXTURE(CHIP_ICON_MISSINGDATA);
      iconTextureCache.insert(std::make_pair(card.first,textureObject));
    }
  }
}

void WebClientManager::SaveSession(const std::string& outpath)
{
  std::ofstream out(outpath, std::ios::binary);
  if (out.is_open()) {
    // Save version number
    out.write(version, version_len);

    // last API fetch
    out.write((char*)&account.lastFetchTimestamp, sizeof(long long));

    // username
    size_t username_len = this->username.size();
    out.write((char*)&username_len, sizeof(size_t));
    out.write((char*)this->username.c_str(), this->username.size());

    // Key-Values
    size_t hash_len = keys.size();
    out.write((char*)&hash_len, sizeof(size_t));
    for (auto&& pair : keys) {
      size_t key_len = pair.first.size();
      out.write((char*)&key_len, sizeof(size_t));
      out.write(pair.first.c_str(), key_len);

      size_t value_len = pair.second.size();
      out.write((char*)&value_len, sizeof(size_t));
      out.write(pair.second.c_str(), value_len);
    }

    // Card Image Data from Texture Cache
    size_t textureCacheLen = this->cardTextureCache.size();

    out.write((char*)&textureCacheLen, sizeof(size_t));
    for (auto&& pair : this->cardTextureCache) {
      size_t id_len = pair.first.size();
      out.write((char*)&id_len, sizeof(size_t));
      out.write(pair.first.c_str(), pair.first.size());

      auto image = pair.second->copyToImage();
      size_t image_len = static_cast<size_t>(image.getSize().x * image.getSize().y * 4u);
      out.write((char*)&image_len, sizeof(size_t));
      out.write((char*)image.getPixelsPtr(), image_len);
    }

    // Icon Image Data from Texture Cache
    size_t iconCacheLen = this->iconTextureCache.size();
    out.write((char*)&iconCacheLen, sizeof(size_t));

    for (auto&& pair : this->iconTextureCache) {
      size_t id_len = pair.first.size();
      out.write((char*)&id_len, sizeof(size_t));
      out.write(pair.first.c_str(), pair.first.size());

      auto image = pair.second->copyToImage();
      size_t image_len = static_cast<size_t>(image.getSize().x * image.getSize().y * 4u);
      out.write((char*)&image_len, sizeof(size_t));
      out.write((char*)image.getPixelsPtr(), image_len);
    }

    // Folders
    size_t numOfFolders = this->account.folders.size();
    out.write((char*)&numOfFolders, sizeof(size_t));

    for (auto&& pair : this->account.folders) {
      std::string name = pair.first;
      size_t name_len = name.size();
      out.write((char*)&name_len, sizeof(size_t));
      out.write(name.c_str(), name_len);

      size_t chip_count = pair.second->cards.size();
      out.write((char*)&chip_count, sizeof(size_t));

      for (auto&& card : pair.second->cards) {
        size_t card_id_len = card.size();
        out.write((char*)&card_id_len, sizeof(size_t));
        out.write(card.c_str(), card_id_len);
      }
    }

    // Card properties
    size_t card_props_list_len = this->account.cardProperties.size();
    out.write((char*)&card_props_list_len, sizeof(size_t));

    for (auto&& pair : this->account.cardProperties) {
      std::string id = pair.first;
      auto props = pair.second;
      size_t id_len = id.size();
      out.write((char*)&id_len, sizeof(size_t));
      out.write(id.c_str(), id_len);

      std::string name = props->name;
      size_t name_len = name.size();
      out.write((char*)&name_len, sizeof(size_t));
      out.write(name.c_str(), name_len);

      std::string action = props->action;
      size_t action_len = action.size();
      out.write((char*)&action_len, sizeof(size_t));
      out.write(action.c_str(), action_len);

      std::string element = props->element;
      size_t element_len = element.size();
      out.write((char*)&element_len, sizeof(size_t));
      out.write(element.c_str(), element_len);

      std::string secondary = props->secondaryElement;
      size_t secondary_len = secondary.size();
      out.write((char*)&secondary_len, sizeof(size_t));
      out.write(secondary.c_str(), secondary_len);

      out.write((char*)&props->classType, sizeof(decltype(props->classType)));
      out.write((char*)&props->damage, sizeof(decltype(props->damage)));
      out.write((char*)&props->timeFreeze, sizeof(decltype(props->timeFreeze)));
      out.write((char*)&props->limit, sizeof(decltype(props->limit)));

      // codes count
      auto codes = props->codes;
      size_t codes_len = codes.size();
      out.write((char*)&codes_len, sizeof(size_t));

      for (auto&& code : codes) {
        out.write((char*)&code, 1);
      }

      // meta classes count
      auto metaClasses = props->metaClasses;
      size_t meta_len = metaClasses.size();
      out.write((char*)&meta_len, sizeof(size_t));

      for (auto&& meta : metaClasses) {
        size_t meta_i_len = meta.size();
        out.write((char*)&meta_i_len, sizeof(size_t));
        out.write(meta.c_str(), meta.size());
      }

      std::string description = props->description;
      size_t desc_len = description.size();

      out.write((char*)&desc_len, sizeof(size_t));
      out.write(description.c_str(), description.size());

      std::string verboseDesc = props->verboseDescription;
      size_t verbose_len = verboseDesc.size();

      out.write((char*)&verbose_len, sizeof(size_t));
      out.write(verboseDesc.c_str(), verboseDesc.size());
    }

    // cards
    size_t cards_list_len = this->account.cards.size();
    out.write((char*)&cards_list_len, sizeof(size_t));

    for (auto&& pair : this->account.cards) {
      auto card = pair.second;
      char code = card->code;

      std::string id = card->id;
      size_t id_len = id.size();

      std::string modelId = card->modelId;
      size_t modelId_len = modelId.size();

      out.write((char*)&code, 1);

      out.write((char*)&id_len, sizeof(size_t));
      out.write((char*)id.c_str(), id_len);

      out.write((char*)&modelId_len, sizeof(size_t));
      out.write((char*)modelId.c_str(), modelId_len);
    }

    // combos
    size_t combos_list_len = this->account.cardCombos.size();
    out.write((char*)&combos_list_len, sizeof(size_t));

    for (auto&& pair : this->account.cardCombos) {
      auto combo = pair.second;

      std::string id = combo->id;
      size_t id_len = id.size();
      out.write((char*)&id_len, sizeof(size_t));
      out.write(id.c_str(), id_len);

      std::string name = combo->name;
      size_t name_len = name.size();
      out.write((char*)&name_len, sizeof(size_t));
      out.write(name.c_str(), name_len);

      std::string action = combo->action;
      size_t action_len = action.size();
      out.write((char*)&action_len, sizeof(size_t));
      out.write(action.c_str(), action_len);

      std::string element = combo->element;
      size_t element_len = element.size();
      out.write((char*)&element_len, sizeof(size_t));
      out.write(element.c_str(), element_len);

      std::string secondary = combo->secondaryElement;
      size_t secondary_len = secondary.size();
      out.write((char*)&secondary_len, sizeof(size_t));
      out.write(secondary.c_str(), secondary_len);

      size_t cards_list_len = combo->cards.size();
      out.write((char*)&cards_list_len, sizeof(size_t));
      for (auto&& card : combo->cards) {
        size_t card_id_len = card.size();
        out.write((char*)&card_id_len, sizeof(size_t));
        out.write((char*)card.c_str(), card.size());
      }

      size_t meta_list_len = combo->metaClasses.size();
      out.write((char*)&meta_list_len, sizeof(size_t));
      for (auto&& meta : combo->metaClasses) {
        size_t tag_len = meta.size();
        out.write((char*)&tag_len, sizeof(size_t));
        out.write((char*)meta.c_str(), meta.size());
      }

      int damage = combo->damage;
      out.write((char*)&damage, sizeof(int));

      bool timeFreeze = combo->timeFreeze;
      out.write((char*)&timeFreeze, sizeof(bool));
    }

    Logger::Logf("Session was written to %s!", outpath.c_str());
  }
  else {
    Logger::Logf("Saving session to %s failed", outpath.c_str());
  }
}

void WebClientManager::SetKey(const std::string& key, const std::string& value)
{
  auto iter = keys.find(key);

  if (iter != keys.end()) {
    keys[key] = value;
  }
  else {
    keys.insert(std::make_pair(key, value));
  }
}

const std::string WebClientManager::GetValue(const std::string& key)
{
  std::string res;

  auto iter = keys.find(key);
  if (iter != keys.end()) {
    res = iter->second;
  }

  return res;
}

const bool WebClientManager::LoadSession(const std::string& inpath, WebAccounts::AccountState* accountPtr)
{
  WebAccounts::AccountState& account = *accountPtr;

  std::ifstream in(inpath, std::ios::binary);
  if (in.is_open()) {
    // Re-use this local buffer for the entire load method
    char buffer[1024] = { 0 };

    // Read version 
    in.read(buffer, version_len);
    std::string versionStr{ buffer, version_len };
    std::string selfVersionStr{ version, version_len };

    // If the version string does not match, abort
    if(versionStr != selfVersionStr) {
      return false;
    }

    // last API fetch
    in.read((char*)&account.lastFetchTimestamp, sizeof(long long));

    // username
    size_t username_len = 0;
    in.read((char*)&username_len, sizeof(size_t));
    in.read(buffer, username_len);
    this->username = std::string(buffer, username_len);

    // Key-Values
    size_t hash_len = 0;
    in.read((char*)&hash_len, sizeof(size_t));

    while (hash_len-- > 0) {
      size_t key_len = 0;
      in.read((char*)&key_len, sizeof(size_t));
      in.read(buffer, key_len);
      std::string key{ buffer, key_len };

      size_t value_len = 0;
      in.read((char*)&value_len, sizeof(size_t));
      in.read(buffer, value_len);
      std::string value{ buffer, value_len };

      keys.insert(std::make_pair(key, value));
    }

    // Card Image Data from Texture Cache
    size_t textureCacheLen = 0;
    in.read((char*)&textureCacheLen, sizeof(size_t));

    while(textureCacheLen-- > 0) {
      size_t id_len = 0;
      in.read((char*)&id_len, sizeof(size_t));
      in.read(buffer, id_len);
      std::string id = std::string(buffer, id_len);

      size_t image_len = 0;
      in.read((char*)&image_len, sizeof(size_t));

      sf::Uint8* imageData = new  sf::Uint8[image_len]{ 0 };
      in.read((char*)imageData, image_len);

      sf::Image image;
      image.create(56, 48, imageData);
      auto textureObj = std::make_shared<sf::Texture>();
      textureObj->loadFromImage(image);

      this->cardTextureCache.insert(std::make_pair(id, textureObj));

      delete[] imageData;
    }

    // Icon Image Data from Texture Cache
    size_t iconCacheLen = 0;
    in.read((char*)&iconCacheLen, sizeof(size_t));

    while(iconCacheLen-- > 0) {
      size_t id_len = 0;
      in.read((char*)&id_len, sizeof(size_t));
      in.read(buffer, id_len);
      std::string id = std::string(buffer, id_len);

      size_t image_len = 0;
      in.read((char*)&image_len, sizeof(size_t));

      sf::Uint8* imageData = new  sf::Uint8[image_len] {0};
      in.read((char*)imageData, image_len);

      auto textureObj = std::make_shared<sf::Texture>();

      sf::Image image;
      image.create(14, 14, imageData);
      textureObj->loadFromImage(image);
      this->iconTextureCache.insert(std::make_pair(id, textureObj));

      delete[] imageData;
    }

    // Folders
    size_t numOfFolders = 0;
    in.read((char*)&numOfFolders, sizeof(size_t));

    while(numOfFolders-- > 0) {
      size_t name_len = 0;
      in.read((char*)&name_len, sizeof(size_t));
      in.read(buffer, name_len);
      std::string name = std::string(buffer, name_len);

      size_t chip_count = 0;
      in.read((char*)&chip_count, sizeof(size_t));

      std::vector<std::string> chips;

      while(chip_count-- > 0) {
        size_t card_id_len = 0;
        in.read((char*)&card_id_len, sizeof(size_t));
        in.read(buffer, card_id_len);
        std::string card_id = std::string(buffer, card_id_len);

        chips.push_back(card_id);
      }

      auto folder = std::make_shared<WebAccounts::Folder>();
      folder->name = name;
      folder->cards = chips;

      account.folders.insert(std::make_pair(name, folder));
    }

    // Card properties
    size_t card_props_list_len = 0;
    in.read((char*)&card_props_list_len, sizeof(size_t));

    while(card_props_list_len-- > 0 ) {
      size_t id_len = 0;
      in.read((char*)&id_len, sizeof(size_t));
      in.read(buffer, id_len);
      std::string id = std::string(buffer, id_len);

      size_t name_len = 0;
      in.read((char*)&name_len, sizeof(size_t));
      in.read(buffer, name_len);
      std::string name = std::string(buffer, name_len);

      size_t action_len = 0;
      in.read((char*)&action_len, sizeof(size_t));
      in.read(buffer, action_len);
      std::string action = std::string(buffer, action_len);

      size_t element_len = 0;
      in.read((char*)&element_len, sizeof(size_t));
      in.read(buffer, element_len);
      std::string element = std::string(buffer, element_len);

      size_t secondary_element_len = 0;
      in.read((char*)&secondary_element_len, sizeof(size_t));
      in.read(buffer, secondary_element_len);
      std::string secondary = std::string(buffer, secondary_element_len);

      auto props = std::make_shared<WebAccounts::CardProperties>();

      in.read((char*)&props->classType, sizeof(decltype(props->classType)));
      in.read((char*)&props->damage, sizeof(decltype(props->damage)));
      in.read((char*)&props->timeFreeze, sizeof(decltype(props->timeFreeze)));
      in.read((char*)&props->limit, sizeof(decltype(props->limit)));

      props->id = id;
      props->name = name;
      props->action = action;
      props->canBoost = props->damage > 0;
      props->element = element;
      props->secondaryElement = secondary;

      // codes count
      std::vector<char> codes;
      size_t codes_len = 0;
      in.read((char*)&codes_len, sizeof(size_t));

      while(codes_len-- > 0) {
        char code = 0;
        in.read((char*)&code, 1);
        codes.push_back(code);
      }

      props->codes = codes;

      // meta classes count
      std::vector<std::string> metaClasses;
      size_t meta_len = 0;
      in.read((char*)&meta_len, sizeof(size_t));

      while(meta_len-- > 0) {
        size_t meta_i_len = 0;
        in.read((char*)&meta_i_len, sizeof(size_t));
        in.read(buffer, meta_i_len);
        metaClasses.push_back(std::string(buffer, meta_i_len));
      }

      props->metaClasses = metaClasses;

      std::string description;
      size_t desc_len = 0;

      in.read((char*)&desc_len, sizeof(size_t));
      in.read(buffer, desc_len);
      description = std::string(buffer, desc_len);

      std::string verboseDesc;
      size_t verbose_len = 0;

      in.read((char*)&verbose_len, sizeof(size_t));
      in.read(buffer, verbose_len);
      verboseDesc = std::string(buffer, verbose_len);

      props->description = description;
      props->verboseDescription = verboseDesc;

      account.cardProperties.insert(std::make_pair(id, props));
    }

    // cards
    size_t cards_list_len = 0;
    in.read((char*)&cards_list_len, sizeof(size_t));

    while(cards_list_len-- > 0) {
      size_t id_len = 0;
      size_t modelId_len = 0;
      char code = 0;

      in.read((char*)&code, 1);

      in.read((char*)&id_len, sizeof(size_t));
      in.read(buffer, id_len);

      std::string id = std::string(buffer, id_len);

      in.read((char*)&modelId_len, sizeof(size_t));
      in.read(buffer, modelId_len);

      std::string modelId = std::string(buffer, modelId_len);

      auto card = std::make_shared<WebAccounts::Card>();
      card->id = id;
      card->code = code;
      card->modelId = modelId;

      account.cards.insert(std::make_pair(id, card));
    }

    // combos
    size_t combos_list_len = 0;
    in.read((char*)&combos_list_len, sizeof(size_t));

    while(combos_list_len-- > 0) {
      std::string id, name, action, element, secondary;

      size_t id_len = 0;
      in.read((char*)&id_len, sizeof(size_t));
      in.read(buffer, id_len);
      id = std::string(buffer, id_len);

      size_t name_len = 0;
      in.read((char*)&name_len, sizeof(size_t));
      in.read(buffer, name_len);
      name = std::string(buffer, name_len);

      size_t action_len = 0;
      in.read((char*)&action_len, sizeof(size_t));
      in.read(buffer, action_len);
      action = std::string(buffer, action_len);

      size_t element_len = 0;
      in.read((char*)&element_len, sizeof(size_t));
      in.read(buffer, element_len);
      element = std::string(buffer, element_len);

      size_t secondary_element_len = 0;
      in.read((char*)&secondary_element_len, sizeof(size_t));
      in.read(buffer, secondary_element_len);
      secondary = std::string(buffer, secondary_element_len);

      size_t cards_list_len = 0;
      in.read((char*)&cards_list_len, sizeof(size_t));

      std::vector<std::string> cards;

      while(cards_list_len-- > 0) {
        size_t card_id_len = 0;
        in.read((char*)&card_id_len, sizeof(size_t));
        in.read(buffer, card_id_len);
        cards.push_back(std::string(buffer, card_id_len));
      }

      size_t meta_list_len = 0;
      in.read((char*)&meta_list_len, sizeof(size_t));
      std::vector<std::string> metaClasses;

      while(meta_list_len-- > 0) {
        size_t tag_len = 0;
        in.read((char*)&tag_len, sizeof(size_t));
        in.read(buffer, tag_len);
        metaClasses.push_back(std::string(buffer, tag_len));
      }

      int damage = 0;
      in.read((char*)&damage, sizeof(int));

      bool timeFreeze = false;
      in.read((char*)&timeFreeze, sizeof(bool));

      auto combo = std::make_shared<WebAccounts::CardCombo>();
      combo->action = action;
      combo->canBoost = damage > 0;
      combo->cards = cards;
      combo->damage = damage;
      combo->element = element;
      combo->secondaryElement = secondary;
      combo->id = id;
      combo->metaClasses = metaClasses;
      combo->name = name;
      combo->timeFreeze = timeFreeze;

      account.cardCombos.insert(std::make_pair(id, combo));
    }

    Logger::Logf("Session was read from %s!", inpath.c_str());
    return true;
  }
  else {
    Logger::Logf("Reading session from %s failed", inpath.c_str());
  }

  return false;
}

void WebClientManager::UseCachedAccount(const WebAccounts::AccountState& account)
{
  this->account = account;
}

WebClientManager::WebClientManager() {
  shutdownSignal = false;
  isConnected = false;
  isWorking = false;
  client = nullptr;

  PingInterval(2000);

  pingThread = std::thread(&WebClientManager::PingThreadHandler, this);
  pingThread.detach();

  tasksThread = std::thread(&WebClientManager::QueuedTasksThreadHandler, this);
  tasksThread.detach();

  version = new char[version_len] {0};
  std::strcpy(version, "ONB WEBCLIENT V2.0");
}

WebClientManager::~WebClientManager()
{
  if(shutdownSignal == false) {
    ShutdownAllTasks();
  }

  delete[] version;
}

WebClientManager& WebClientManager::GetInstance() {
  static WebClientManager instance;
  return instance;
}

void WebClientManager::PingInterval(long interval) {
  heartbeatInterval = interval;
}

const long WebClientManager::GetPingInterval() const {
  return heartbeatInterval;
}

void WebClientManager::ConnectToWebServer(const char * apiVersion, const char * domain, int port)
{
  client = std::make_unique<WebAccounts::WebClient>(apiVersion, domain, port);
  InitDownloadImageHandler();
}

const bool WebClientManager::IsConnectedToWebServer()
{
  return isConnected;
}

const bool WebClientManager::IsLoggedIn()
{
  return client ? client->IsLoggedIn() : false;
}

const bool WebClientManager::IsWorking()
{
  return isWorking;
}

std::future<bool> WebClientManager::SendLoginCommand(std::string username, std::string password)
{
  auto promise = std::make_shared<std::promise<bool>>();

<<<<<<< HEAD
  char username_buffer[256]{ 0 };
  char password_buffer[256]{ 0 };
  size_t username_len = strlen(username);
  size_t password_len = strlen(password);

  std::memcpy((void*)&username_buffer[0], username, username_len);
  std::memcpy((void*)&password_buffer[0], password, password_len);

  auto task = [promise, username_buffer, password_buffer, this]() {
=======
  auto task = [promise, username, password, this]() {
>>>>>>> 266e0841
    if (!client) {
      // No valid client? Set to false immediately
      promise->set_value(false);
      return;
    }

    bool result = client->Login(username.c_str(), password.c_str());

    if (result) {
      WebClientManager::username = username.c_str();
    }

    promise->set_value(result);
  };

  std::scoped_lock<std::mutex> lock(this->clientMutex);

  taskQueue.emplace(task);

  taskQueueWakeup.notify_all();

  return promise->get_future();
}

std::future<bool> WebClientManager::SendLogoutCommand()
{
  auto promise = std::make_shared<std::promise<bool>>();

  auto task = [promise, this]() {
    if (!client) {
      // No valid client? Set to false immediately
      promise->set_value(false);
      return;
    }

    client->LogoutAndReset();
    account = WebAccounts::AccountState(); // should effectively reset it

    // We should be logged out
    promise->set_value(!client->IsLoggedIn());
  };

  std::scoped_lock<std::mutex> lock(this->clientMutex);

  taskQueue.emplace(task);

  taskQueueWakeup.notify_all();

  return promise->get_future();
}

std::future<WebAccounts::AccountState> WebClientManager::SendFetchAccountCommand()
{
  auto promise = std::make_shared<std::promise<WebAccounts::AccountState>>();

  auto task = [promise, this]() {
    if (!client) {
      // No valid client? Don't send invalid data. Throw.
      promise->set_exception(std::make_exception_ptr(std::runtime_error("Could not get account data. Client object is invalid. Are you logged in?")));
      return;
    }

    client->FetchAccount(this->since);

    // Download these cards too:
    for (auto&& uuid : BuiltInCards::AsList) {
      Logger::Logf("Could fetch card %s? %s", uuid.data(), (client->FetchCard(uuid)? "yes": "no"));
    }

    account = client->GetLocalAccount();

    promise->set_value(account);

    this->since = CurrentTime::AsMilli();
  };

  std::scoped_lock<std::mutex> lock(this->clientMutex);

  taskQueue.emplace(task);

  taskQueueWakeup.notify_all();

  return promise->get_future();
}

std::future<WebClientManager::CardListCommandResult> WebClientManager::SendFetchCardListCommand(const std::vector<std::string>& cardList)
{
  auto promise = std::make_shared<std::promise<WebClientManager::CardListCommandResult>>();

  auto task = [promise, this, cardList]() {
    if (!client) {
      // No valid client? Don't send invalid data. Throw.
      promise->set_exception(std::make_exception_ptr(std::runtime_error("Could not get card data. Client object is invalid. Are you logged in?")));
      return;
    }

    WebClientManager::CardListCommandResult result;
    result.success = true; // assume we succeed

    for (const auto& uuid : cardList) {
      if (!client->FetchCard(uuid)) {
        Logger::Logf("Could not fetch card %s", uuid.data());
        result.failed.push_back(uuid);
        result.success = false;
      }
    }

    promise->set_value(result);
  };

  std::scoped_lock<std::mutex> lock(this->clientMutex);

  taskQueue.emplace(task);

  taskQueueWakeup.notify_all();

  return promise->get_future();
}

std::shared_ptr<sf::Texture> WebClientManager::GetIconForCard(const std::string & uuid)
{
  auto value = iconTextureCache[uuid];

  if (value == nullptr) {
    value = iconTextureCache[uuid] = LOAD_TEXTURE(CHIP_ICON_MISSINGDATA);
  }

  return value;
}

std::shared_ptr<sf::Texture> WebClientManager::GetImageForCard(const std::string & uuid)
{
  auto value = cardTextureCache[uuid];

  if (value == nullptr) {
    value = cardTextureCache[uuid] = LOAD_TEXTURE(CHIP_MISSINGDATA);
  }

  return value;
}

const Battle::Card WebClientManager::MakeBattleCardFromWebCardData(const WebAccounts::Card & card)
{
  std::string modelId = card.modelId;
  char code = card.code;

  if (modelId.empty()) {
    // try to find fill in the data
    auto cardDataIter = account.cards.find(card.id);

    if (cardDataIter != account.cards.end()) {
      modelId = cardDataIter->second->modelId;
      code = cardDataIter->second->code;
    }
  }
  auto cardModelIter = account.cardProperties.find(modelId);

  Battle::Card::Properties props;

  if (cardModelIter != account.cardProperties.end()) {
    auto cardModel = cardModelIter->second;

    props.uuid = card.id;
    props.code = card.code;
    props.shortname = cardModel->name;
    props.action = cardModel->action;
    props.damage = cardModel->damage;
    props.description = cardModel->description;
    props.verboseDescription = cardModel->verboseDescription;
    props.element = GetElementFromStr(cardModel->element);
    props.secondaryElement = GetElementFromStr(cardModel->secondaryElement);
    props.limit = cardModel->limit;
    props.timeFreeze = cardModel->timeFreeze;
    props.cardClass = static_cast<Battle::CardClass>(cardModel->classType);
    props.metaClasses = cardModel->metaClasses;
    props.canBoost = cardModel->canBoost;
  }

  return Battle::Card(props);
}

const Battle::Card WebClientManager::MakeBattleCardFromWebComboData(const WebAccounts::CardCombo& combo)
{
  std::string modelId = combo.id;

  auto comboIter = account.cardCombos.find(modelId);

  Battle::Card::Properties props;

  if (comboIter != account.cardCombos.end()) {
    auto combo = comboIter->second;

    props.uuid = combo->id; // prefix with a unique way of referencing this type of card
    props.code = '*'; // Doesn't matter really
    props.shortname = combo->name;
    props.action = combo->action;
    props.damage = combo->damage;
    props.description = "N/A"; // combos do not have descriptions
    props.verboseDescription = "N/A"; // combos do not have descriptions
    props.element = GetElementFromStr(combo->element);
    props.secondaryElement = GetElementFromStr(combo->secondaryElement);
    props.limit = 1; // Doesn't matter
    props.timeFreeze = combo->timeFreeze;
    props.cardClass = Battle::CardClass::standard; // combos do not have class types
    props.metaClasses = combo->metaClasses;
  }

  return Battle::Card(props);
}

const std::string & WebClientManager::GetUserName() const
{
  return username;
}

void WebClientManager::ShutdownAllTasks()
{
  shutdownSignal = true;

  std::unique_lock<std::mutex> lock(clientMutex);
  while (taskQueue.size()) {
    taskQueue.pop();
  }
  lock.unlock();

  taskQueueWakeup.notify_all();

  if (tasksThread.joinable()) {
    tasksThread.join();
  }

  if (pingThread.joinable()) {
    pingThread.join();
  }
}<|MERGE_RESOLUTION|>--- conflicted
+++ resolved
@@ -823,20 +823,8 @@
 std::future<bool> WebClientManager::SendLoginCommand(std::string username, std::string password)
 {
   auto promise = std::make_shared<std::promise<bool>>();
-
-<<<<<<< HEAD
-  char username_buffer[256]{ 0 };
-  char password_buffer[256]{ 0 };
-  size_t username_len = strlen(username);
-  size_t password_len = strlen(password);
-
-  std::memcpy((void*)&username_buffer[0], username, username_len);
-  std::memcpy((void*)&password_buffer[0], password, password_len);
-
-  auto task = [promise, username_buffer, password_buffer, this]() {
-=======
+  
   auto task = [promise, username, password, this]() {
->>>>>>> 266e0841
     if (!client) {
       // No valid client? Set to false immediately
       promise->set_value(false);
