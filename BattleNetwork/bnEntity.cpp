--- conflicted
+++ resolved
@@ -25,7 +25,6 @@
 
 // First entity ID begins at 1
 Entity::Entity() :
-<<<<<<< HEAD
     elapsedMoveTime(0),
     lastComponentID(0),
     height(0),
@@ -53,10 +52,13 @@
     auto handler = std::bind(&Entity::HandleMoveEvent, this, _1, _2);
     actionQueue.RegisterType<MoveEvent>(ActionTypes::movement, handler);
 
-    whiteout = Shaders().GetShader(ShaderType::WHITE);
-    stun = Shaders().GetShader(ShaderType::YELLOW);
-    root = Shaders().GetShader(ShaderType::BLACK);
-    setColor(NoopCompositeColor(GetColorMode()));
+  defenseIntangible = std::make_shared<DefenseIntangible>();
+  AddDefenseRule(defenseIntangible);
+
+  whiteout = Shaders().GetShader(ShaderType::WHITE);
+  stun = Shaders().GetShader(ShaderType::YELLOW);
+  root = Shaders().GetShader(ShaderType::BLACK);
+  setColor(NoopCompositeColor(GetColorMode()));
 
     shadow = std::make_shared<SpriteProxyNode>();
     shadow->SetLayer(1);
@@ -84,69 +86,6 @@
     iceFxAnimation = Animation(AnimationPaths::ICE_FX);
     blindFxAnimation = Animation(AnimationPaths::BLIND_FX);
     confusedFxAnimation = Animation(AnimationPaths::CONFUSED_FX);
-=======
-  elapsedMoveTime(0),
-  lastComponentID(0),
-  height(0),
-  moveCount(0),
-  channel(nullptr),
-  mode(Battle::TileHighlight::none),
-  hitboxProperties(Hit::DefaultProperties),
-  CounterHitPublisher()
-{
-  ID = ++Entity::numOfIDs;
-
-  SetColorMode(ColorMode::additive);
-  setColor(NoopCompositeColor(ColorMode::additive));
-
-  if (sf::Shader* shader = Shaders().GetShader(ShaderType::BATTLE_CHARACTER)) {
-    SetShader(shader);
-    SmartShader& smartShader = GetShader();
-    smartShader.SetUniform("texture", sf::Shader::CurrentTexture);
-    smartShader.SetUniform("additiveMode", true);
-    smartShader.SetUniform("swapPalette", false);
-    baseColor = sf::Color(0, 0, 0, 0);
-  }
-
-  using namespace std::placeholders;
-  auto handler = std::bind(&Entity::HandleMoveEvent, this, _1, _2);
-  actionQueue.RegisterType<MoveEvent>(ActionTypes::movement, handler);
-
-  defenseIntangible = std::make_shared<DefenseIntangible>();
-  AddDefenseRule(defenseIntangible);
-
-  whiteout = Shaders().GetShader(ShaderType::WHITE);
-  stun = Shaders().GetShader(ShaderType::YELLOW);
-  root = Shaders().GetShader(ShaderType::BLACK);
-  setColor(NoopCompositeColor(GetColorMode()));
-
-  shadow = std::make_shared<SpriteProxyNode>();
-  shadow->SetLayer(1);
-  shadow->Hide(); // default: hidden
-  AddNode(shadow);
-
-  iceFx = std::make_shared<SpriteProxyNode>();
-  iceFx->setTexture(Textures().LoadFromFile(TexturePaths::ICE_FX));
-  iceFx->SetLayer(-2);
-  iceFx->Hide(); // default: hidden
-  AddNode(iceFx);
-
-  blindFx = std::make_shared<SpriteProxyNode>();
-  blindFx->setTexture(Textures().LoadFromFile(TexturePaths::BLIND_FX));
-  blindFx->SetLayer(-2);
-  blindFx->Hide(); // default: hidden
-  AddNode(blindFx);
-
-  confusedFx = std::make_shared<SpriteProxyNode>();
-  confusedFx->setTexture(Textures().LoadFromFile(TexturePaths::CONFUSED_FX));
-  confusedFx->SetLayer(-2);
-  confusedFx->Hide(); // default: hidden
-  AddNode(confusedFx);
-
-  iceFxAnimation = Animation(AnimationPaths::ICE_FX);
-  blindFxAnimation = Animation(AnimationPaths::BLIND_FX);
-  confusedFxAnimation = Animation(AnimationPaths::CONFUSED_FX);
->>>>>>> e1724eb3
 }
 
 Entity::~Entity() {
@@ -420,17 +359,11 @@
 void Entity::Update(double _elapsed) {
     ResolveFrameBattleDamage();
 
-<<<<<<< HEAD
-    // Wood entities heal on grass tiles over a specific time
-    if (GetElement() == Element::wood && GetTile()->GetState() == TileState::grass) {
-        grassHealCooldown -= from_seconds(_elapsed);
-=======
   defenseIntangible->Update();
 
   // Wood entities heal on grass tiles over a specific time
   if (GetElement() == Element::wood && GetTile()->GetState() == TileState::grass) {
     grassHealCooldown -= from_seconds(_elapsed);
->>>>>>> e1724eb3
 
         // Heal and reset based on current health
         if (grassHealCooldown <= frames(0)) {
@@ -450,22 +383,97 @@
             Delete();
         }
 
-        // Ensure health is zero if marked for immediate deletion
-        health = 0;
-
-<<<<<<< HEAD
-        // Ensure status effects do not play out
-        stunCooldown = frames(0);
-        rootCooldown = frames(0);
-        invincibilityCooldown = frames(0);
-    }
-=======
     // Ensure status effects do not play out
     stunCooldown = frames(0);
     rootCooldown = frames(0);
     CancelFlash();
   }
->>>>>>> e1724eb3
+
+  // reset base color
+  setColor(NoopCompositeColor(GetColorMode()));
+
+  RefreshShader();
+
+  if (!hit) {
+    if (invincibilityCooldown > frames(0)) {
+      unsigned frame = invincibilityCooldown.count() % 4;
+      if (frame < 2) {
+        Reveal();
+      }
+      else {
+        Hide();
+      }
+
+      invincibilityCooldown -= from_seconds(_elapsed);
+
+      if (invincibilityCooldown <= frames(0)) {
+        Reveal();
+      }
+    }
+  }
+
+  if(rootCooldown > frames(0)) {
+    rootCooldown -= from_seconds(_elapsed);
+
+    // Root is cancelled if these conditions are met
+    if (rootCooldown <= frames(0)/* || IsIntangible() */) {
+      rootCooldown = frames(0);
+    }
+  }
+
+  bool canUpdateThisFrame = true;
+
+  if(stunCooldown > frames(0)) {
+    canUpdateThisFrame = false;
+    stunCooldown -= from_seconds(_elapsed);
+
+    if (stunCooldown <= frames(0)) {
+      stunCooldown = frames(0);
+    }
+  }
+
+  // assume this is hidden, will flip to visible if not
+  iceFx->Hide();
+  if (freezeCooldown > frames(0)) {
+    iceFxAnimation.Update(_elapsed, iceFx->getSprite());
+    iceFx->Reveal();
+
+    canUpdateThisFrame = false;
+    freezeCooldown -= from_seconds(_elapsed);
+
+    if (freezeCooldown <= frames(0)) {
+      freezeCooldown = frames(0);
+    }
+  }
+
+  // assume this is hidden, will flip to visible if not
+  blindFx->Hide();
+  if (blindCooldown > frames(0)) {
+    blindFxAnimation.Update(_elapsed, blindFx->getSprite());
+    blindFx->Reveal();
+
+    blindCooldown -= from_seconds(_elapsed);
+
+    if (blindCooldown <= frames(0)) {
+      blindCooldown = frames(0);
+    }
+  }
+
+
+  // assume this is hidden, will flip to visible if not
+  confusedFx->Hide();
+  if (confusedCooldown > frames(0)) {
+    confusedFxAnimation.Update(_elapsed, confusedFx->getSprite());
+    confusedFx->Reveal();
+
+    confusedSfxCooldown -= from_seconds(_elapsed);
+    // Unclear if 55i is the correct timing: this seems to be the one used in MMBN6, though, as the confusion SFX only plays twice during a 110i confusion period.
+    constexpr frame_time_t CONFUSED_SFX_INTERVAL{55};
+    if (confusedSfxCooldown <= frames(0)) {
+      static std::shared_ptr<sf::SoundBuffer> confusedsfx = Audio().LoadFromFile(SoundPaths::CONFUSED_FX);
+      Audio().Play(confusedsfx, AudioPriority::highest);
+      confusedSfxCooldown = CONFUSED_SFX_INTERVAL;
+    }
 
     // reset base composite color for the frame while retaining alpha values
     sf::Color baseColor = NoopCompositeColor(GetColorMode());
@@ -495,16 +503,10 @@
     if (rootCooldown > frames(0)) {
         rootCooldown -= from_seconds(_elapsed);
 
-<<<<<<< HEAD
         // Root is cancelled if these conditions are met
         if (rootCooldown <= frames(0)/* || IsPassthrough() */) {
             rootCooldown = frames(0);
         }
-=======
-    // Root is cancelled if these conditions are met
-    if (rootCooldown <= frames(0)/* || IsIntangible() */) {
-      rootCooldown = frames(0);
->>>>>>> e1724eb3
     }
 
     bool canUpdateThisFrame = true;
@@ -1024,21 +1026,12 @@
 
 bool Entity::IsIntangible()
 {
-<<<<<<< HEAD
-    passthrough = state;
-    Reveal();
-=======
   return defenseIntangible->IsEnabled();
->>>>>>> e1724eb3
 }
 
 void Entity::SetDraggable(bool state)
 {
-<<<<<<< HEAD
-    return invincibilityCooldown > frames(0) || passthrough;
-=======
   draggable = state;
->>>>>>> e1724eb3
 }
 
 void Entity::SetFloatShoe(bool state)
@@ -1478,16 +1471,9 @@
 
 const bool Entity::HasCollision(const Hit::Properties& props)
 {
-<<<<<<< HEAD
-    // Pierce status hits even when passthrough or flinched
-    if ((props.flags & Hit::pierce_invis) != Hit::pierce_invis) {
-        if (IsPassthrough() || !hitboxEnabled) return false;
-    }
-=======
   if (defenseIntangible->IsEnabled()) {
     return defenseIntangible->TryPierce(props);
   }
->>>>>>> e1724eb3
 
     return true;
 }
@@ -1523,7 +1509,6 @@
         CombatHitProps props = statusQueue.front();
         statusQueue.pop();
 
-<<<<<<< HEAD
         // a re-usable thunk for custom status effects
         auto flagCheckThunk = [props, this](const Hit::Flags& toCheck) {
             if ((props.filtered.flags & toCheck) == toCheck) {
@@ -1549,29 +1534,6 @@
                 OnCountered();
                 flagCheckThunk(Hit::impact);
             }
-=======
-      // Requeue drag if already sliding by drag or in the middle of a move
-      if ((props.filtered.flags & Hit::drag) == Hit::drag) {
-        if (!draggable) {
-          // ignore drag
-        } else if (IsSliding()) {
-          append.push({ props.hitbox, { 0, Hit::drag, Element::none, Element::none, 0, props.filtered.drag } });
-        }
-        else {
-          // requeue counter hits, if any (frameCounterAggressor is null when no counter was present)
-          if (frameCounterAggressor) {
-            append.push({ props.hitbox, { 0, Hit::impact, Element::none, Element::none, frameCounterAggressor->GetID() } });
-            frameCounterAggressor = nullptr;
-          }
-
-          // requeue drag if count is > 0
-          if(props.filtered.drag.count > 0) {
-            // Apply drag effect post status resolution
-            postDragEffect.dir = props.filtered.drag.dir;
-            postDragEffect.count = props.filtered.drag.count - 1u;
-          }
-        }
->>>>>>> e1724eb3
 
             // exclude this from the next processing step
             props.filtered.flags &= ~Hit::impact;
@@ -1678,7 +1640,6 @@
                 flagCheckThunk(Hit::retangible);
             }
 
-<<<<<<< HEAD
             // exclude this from the next processing step
             props.filtered.flags &= ~Hit::retangible;
 
@@ -1691,30 +1652,10 @@
                     flagCheckThunk(Hit::bubble);
                 }
             }
-=======
-      // Flash can be queued if dragging this frame
-      if ((props.filtered.flags & Hit::flash) == Hit::flash) {
-        if (postDragEffect.dir != Direction::none) {
-          append.push({ props.hitbox, { 0, props.filtered.flags } });
-        }
-        else {
-          IntangibleRule rule;
-          rule.onDeactivate = [this] {
-            invincibilityCooldown = frames(0);
-            Reveal();
-          };
-          EnableIntangible(rule);
-
-          invincibilityCooldown = rule.duration; // used as a `flash` status time
-          flagCheckThunk(Hit::flash);
-        }
-      }
->>>>>>> e1724eb3
 
             // exclude this from the next processing step
             props.filtered.flags &= ~Hit::bubble;
 
-<<<<<<< HEAD
             if ((props.filtered.flags & Hit::root) == Hit::root) {
                 rootCooldown = frames(120);
                 flagCheckThunk(Hit::root);
@@ -1749,15 +1690,6 @@
                     flagCheckThunk(Hit::blind);
                 }
             }
-=======
-      // Flinch is canceled if retangibility is applied
-      if ((props.filtered.flags & Hit::retain_intangible) == Hit::retain_intangible) {
-        flagCheckThunk(Hit::retain_intangible);
-      }
-
-      // exclude this from the next processing step
-      props.filtered.flags &= ~Hit::retain_intangible;
->>>>>>> e1724eb3
 
             // exclude blind from the next processing step
             props.filtered.flags &= ~Hit::blind;
@@ -1801,51 +1733,189 @@
         }
     } // end while-loop
 
-    if (!append.empty()) {
-        statusQueue = append;
-    }
-
-    if (postDragEffect.dir != Direction::none) {
-        // enemies and objects on opposing side of field are granted immunity from drag
-        if (Teammate(GetTile()->GetTeam())) {
-            actionQueue.ClearQueue(ActionQueue::CleanupType::allow_interrupts);
-            slideFromDrag = true;
-            Battle::Tile* dest = GetTile() + postDragEffect.dir;
-
-            if (CanMoveTo(dest)) {
-                // Enqueue a move action at the top of our priorities
-                actionQueue.Add(MoveEvent{ frames(4), frames(0), frames(0), 0, dest, {}, true }, ActionOrder::immediate, ActionDiscardOp::until_resolve);
-
-                std::queue<CombatHitProps> oldQueue = statusQueue;
-                statusQueue = {};
-                // Re-queue the drag status to be re-considered FIRST in our next combat checks
-                statusQueue.push({ {}, { 0, Hit::drag, Element::none, Element::none, 0, postDragEffect } });
-
-                // append the old queue items after
-                while (!oldQueue.empty()) {
-                    statusQueue.push(oldQueue.front());
-                    oldQueue.pop();
-                }
-            }
-        }
-    }
-
-    if (GetHealth() == 0) {
-        // We are dying. Prevent special fx and status animations from triggering.
-        frameFreezeCancel = frameFlashCancel = frameStunCancel = true;
-
-        while (statusQueue.size() > 0) {
-            statusQueue.pop();
-        }
-
-        //FinishMove(); // cancels slide. TODO: obstacles do not use this but characters do!
-
-<<<<<<< HEAD
-        if (frameCounterAggressor) {
-            // Slide entity back a few pixels
-            counterSlideOffset = sf::Vector2f(50.f, 0.0f);
-            CounterHitPublisher::Broadcast(*this, *frameCounterAggressor);
-=======
+    // start of new scope
+    {
+      // Only register counter if:
+      // 1. Hit type is impact
+      // 2. The hitbox is allowed to counter
+      // 3. The character is on a counter frame
+      // 4. Hit properties has an aggressor
+      // This will set the counter aggressor to be the first non-impact hit and not check again this frame
+      if (IsCounterable() && (props.filtered.flags & Hit::impact) == Hit::impact && !frameCounterAggressor) {
+        if ((props.filtered.flags & Hit::no_counter) == 0 && props.filtered.aggressor) {
+          frameCounterAggressor = GetField()->GetCharacter(props.filtered.aggressor);
+        }
+
+        OnCountered();
+        flagCheckThunk(Hit::impact);
+      }
+
+      // exclude this from the next processing step
+      props.filtered.flags &= ~Hit::impact;
+
+      // Requeue drag if already sliding by drag or in the middle of a move
+      if ((props.filtered.flags & Hit::drag) == Hit::drag) {
+        if (!draggable) {
+          // ignore drag
+        } else if (IsSliding()) {
+          append.push({ props.hitbox, { 0, Hit::drag, Element::none, Element::none, 0, props.filtered.drag } });
+        }
+        else {
+          // requeue counter hits, if any (frameCounterAggressor is null when no counter was present)
+          if (frameCounterAggressor) {
+            append.push({ props.hitbox, { 0, Hit::impact, Element::none, Element::none, frameCounterAggressor->GetID() } });
+            frameCounterAggressor = nullptr;
+          }
+
+          // requeue drag if count is > 0
+          if(props.filtered.drag.count > 0) {
+            // Apply drag effect post status resolution
+            postDragEffect.dir = props.filtered.drag.dir;
+            postDragEffect.count = props.filtered.drag.count - 1u;
+          }
+        }
+
+        flagCheckThunk(Hit::drag);
+      }
+
+      // exclude this from the next processing step
+      props.filtered.flags &= ~Hit::drag;
+
+      bool flashAndFlinch = ((props.filtered.flags & Hit::flash) == Hit::flash) && ((props.filtered.flags & Hit::flinch) == Hit::flinch);
+      frameFreezeCancel = frameFreezeCancel || flashAndFlinch;
+
+      /**
+      While an attack that only flinches will not cancel stun,
+      an attack that both flinches and flashes will cancel stun.
+      This applies if the entity doesn't have SuperArmor installed.
+      If they do have armor, stun isn't cancelled.
+
+      This effect is requeued for another frame if currently dragging
+      */
+      if ((props.filtered.flags & Hit::stun) == Hit::stun) {
+        if (postDragEffect.dir != Direction::none) {
+          // requeue these statuses if in the middle of a slide
+          append.push({ props.hitbox, { 0, props.filtered.flags } });
+        }
+        else {
+          if ((props.filtered.flags & Hit::flash) == Hit::flash && frameStunCancel) {
+            // cancel stun
+            stunCooldown = frames(0);
+          }
+          else {
+            // refresh stun
+            stunCooldown = frames(120);
+            flagCheckThunk(Hit::stun);
+          }
+
+          actionQueue.ClearQueue(ActionQueue::CleanupType::allow_interrupts);
+        }
+      }
+
+      // exclude this from the next processing step
+      props.filtered.flags &= ~Hit::stun;
+
+      if ((props.filtered.flags & Hit::freeze) == Hit::freeze) {
+        if (postDragEffect.dir != Direction::none) {
+          // requeue these statuses if in the middle of a slide
+          append.push({ props.hitbox, { 0, props.filtered.flags } });
+        }
+        else {
+          // this will strip out flash in the next step
+          frameFlashCancel = true;
+          willFreeze = true;
+          flagCheckThunk(Hit::freeze);
+        }
+      }
+
+      // exclude this from the next processing step
+      props.filtered.flags &= ~Hit::freeze;
+
+      // Always negate flash if frozen this frame
+      if (frameFlashCancel) {
+        props.filtered.flags &= ~Hit::flash;
+      }
+
+      // Flash can be queued if dragging this frame
+      if ((props.filtered.flags & Hit::flash) == Hit::flash) {
+        if (postDragEffect.dir != Direction::none) {
+          append.push({ props.hitbox, { 0, props.filtered.flags } });
+        }
+        else {
+          IntangibleRule rule;
+          rule.onDeactivate = [this] {
+            invincibilityCooldown = frames(0);
+            Reveal();
+          };
+          EnableIntangible(rule);
+
+          invincibilityCooldown = rule.duration; // used as a `flash` status time
+          flagCheckThunk(Hit::flash);
+        }
+      }
+
+      // exclude this from the next processing step
+      props.filtered.flags &= ~Hit::flash;
+
+      // Flinch is canceled if retangibility is applied
+      if ((props.filtered.flags & Hit::retain_intangible) == Hit::retain_intangible) {
+        flagCheckThunk(Hit::retain_intangible);
+      }
+
+      // exclude this from the next processing step
+      props.filtered.flags &= ~Hit::retain_intangible;
+
+      if ((props.filtered.flags & Hit::bubble) == Hit::bubble) {
+        if (postDragEffect.dir != Direction::none) {
+          // requeue these statuses if in the middle of a slide
+          append.push({ props.hitbox, { 0, props.filtered.flags } });
+        }
+        else {
+          flagCheckThunk(Hit::bubble);
+        }
+      }
+
+      // exclude this from the next processing step
+      props.filtered.flags &= ~Hit::bubble;
+
+      if ((props.filtered.flags & Hit::root) == Hit::root) {
+          rootCooldown = frames(120);
+          flagCheckThunk(Hit::root);
+      }
+
+      // exclude this from the next processing step
+      props.filtered.flags &= ~Hit::root;
+
+      // Only if not in time freeze, consider this status for delayed effect after sliding
+      if ((props.filtered.flags & Hit::shake) == Hit::shake && !IsTimeFrozen()) {
+        if (postDragEffect.dir != Direction::none) {
+          // requeue these statuses if in the middle of a slide
+          append.push({ props.hitbox, { 0, props.filtered.flags } });
+        }
+        else {
+          CreateComponent<ShakingEffect>(weak_from_this());
+          flagCheckThunk(Hit::shake);
+        }
+      }
+
+      // exclude this from the next processing step
+      props.filtered.flags &= ~Hit::shake;
+
+      // blind check
+      if ((props.filtered.flags & Hit::blind) == Hit::blind) {
+        if (postDragEffect.dir != Direction::none) {
+          // requeue these statuses if in the middle of a slide/drag
+          append.push({ props.hitbox, { 0, props.filtered.flags } });
+        }
+        else {
+          Blind(frames(300));
+          flagCheckThunk(Hit::blind);
+        }
+      }
+
+      // exclude blind from the next processing step
+      props.filtered.flags &= ~Hit::blind;
+
       // confuse check
       if ((props.filtered.flags & Hit::confuse) == Hit::confuse) {
         if (postDragEffect.dir != Direction::none) {
@@ -1909,30 +1979,75 @@
         while (!oldQueue.empty()) {
           statusQueue.push(oldQueue.front());
           oldQueue.pop();
->>>>>>> e1724eb3
-        }
-    }
-    else if (frameCounterAggressor) {
-        CounterHitPublisher::Broadcast(*this, *frameCounterAggressor);
-    }
-
-    if (frameFreezeCancel) {
-        freezeCooldown = frames(0); // end freeze effect
-    }
-    else if (willFreeze) {
-        IceFreeze(frames(150)); // start freeze effect
-    }
-
-<<<<<<< HEAD
-    if (frameFlashCancel) {
-        invincibilityCooldown = frames(0); // end flash effect
-    }
-=======
+        }
+      }
+    }
+  }
+
+  if (GetHealth() == 0) {
+    // We are dying. Prevent special fx and status animations from triggering.
+    frameFreezeCancel = frameFlashCancel = frameStunCancel = true;
+
+    while(statusQueue.size() > 0) {
+      statusQueue.pop();
+    }
+
+    if (postDragEffect.dir != Direction::none) {
+        // enemies and objects on opposing side of field are granted immunity from drag
+        if (Teammate(GetTile()->GetTeam())) {
+            actionQueue.ClearQueue(ActionQueue::CleanupType::allow_interrupts);
+            slideFromDrag = true;
+            Battle::Tile* dest = GetTile() + postDragEffect.dir;
+
+            if (CanMoveTo(dest)) {
+                // Enqueue a move action at the top of our priorities
+                actionQueue.Add(MoveEvent{ frames(4), frames(0), frames(0), 0, dest, {}, true }, ActionOrder::immediate, ActionDiscardOp::until_resolve);
+
+                std::queue<CombatHitProps> oldQueue = statusQueue;
+                statusQueue = {};
+                // Re-queue the drag status to be re-considered FIRST in our next combat checks
+                statusQueue.push({ {}, { 0, Hit::drag, Element::none, Element::none, 0, postDragEffect } });
+
+                // append the old queue items after
+                while (!oldQueue.empty()) {
+                    statusQueue.push(oldQueue.front());
+                    oldQueue.pop();
+                }
+            }
+        }
+    }
+
+    if (GetHealth() == 0) {
+        // We are dying. Prevent special fx and status animations from triggering.
+        frameFreezeCancel = frameFlashCancel = frameStunCancel = true;
+
   if (frameFlashCancel) {
     // end flash effect
     CancelFlash();
   }
->>>>>>> e1724eb3
+
+        //FinishMove(); // cancels slide. TODO: obstacles do not use this but characters do!
+
+        if (frameCounterAggressor) {
+            // Slide entity back a few pixels
+            counterSlideOffset = sf::Vector2f(50.f, 0.0f);
+            CounterHitPublisher::Broadcast(*this, *frameCounterAggressor);
+        }
+    }
+    else if (frameCounterAggressor) {
+        CounterHitPublisher::Broadcast(*this, *frameCounterAggressor);
+    }
+
+    if (frameFreezeCancel) {
+        freezeCooldown = frames(0); // end freeze effect
+    }
+    else if (willFreeze) {
+        IceFreeze(frames(150)); // start freeze effect
+    }
+
+    if (frameFlashCancel) {
+        invincibilityCooldown = frames(0); // end flash effect
+    }
 
     if (frameStunCancel) {
         stunCooldown = frames(0); // end stun effect
@@ -1970,18 +2085,6 @@
         return;
     }
 
-<<<<<<< HEAD
-    auto iter = std::find_if(defenses.begin(), defenses.end(), [rule](auto other) { return rule->GetPriorityLevel() == other->GetPriorityLevel(); });
-
-    if (rule && iter == defenses.end()) {
-        defenses.push_back(rule);
-        std::sort(defenses.begin(), defenses.end(), [](std::shared_ptr<DefenseRule> first, std::shared_ptr<DefenseRule> second) { return first->GetPriorityLevel() < second->GetPriorityLevel(); });
-    }
-    else {
-        (*iter)->replaced = true; // Flag that this defense rule may be valid ptr, but is no longer in use
-        (*iter)->OnReplace();
-        RemoveDefenseRule(*iter); // will invalidate the iterator
-=======
   DefensePriority priority = rule->GetPriorityLevel();
 
   auto iter =
@@ -1997,7 +2100,6 @@
     (*iter)->replaced = true; // Flag that this defense rule may be valid ptr, but is no longer in use
     (*iter)->OnReplace();
     RemoveDefenseRule(*iter); // will invalidate the iterator
->>>>>>> e1724eb3
 
         // call again, adding new rule this time
         AddDefenseRule(rule);
@@ -2079,16 +2181,9 @@
 
 void Entity::Stun(frame_time_t maxCooldown)
 {
-<<<<<<< HEAD
-    invincibilityCooldown = frames(0); // cancel flash
-    freezeCooldown = frames(0); // cancel freeze
-    stunCooldown = maxCooldown;
-    statusDirector.SetNextStatus(Hit::stun, maxCooldown, IsTimeFrozen());
-=======
   CancelFlash();
   freezeCooldown = frames(0); // cancel freeze
   stunCooldown = maxCooldown;
->>>>>>> e1724eb3
 }
 
 void Entity::Root(frame_time_t maxCooldown)
@@ -2098,15 +2193,9 @@
 
 void Entity::IceFreeze(frame_time_t maxCooldown)
 {
-<<<<<<< HEAD
-    invincibilityCooldown = frames(0); // cancel flash
-    stunCooldown = frames(0); // cancel stun
-    freezeCooldown = maxCooldown;
-=======
   CancelFlash(); // cancel flash
   stunCooldown = frames(0); // cancel stun
   freezeCooldown = maxCooldown;
->>>>>>> e1724eb3
 
     const float height = GetHeight();
 
