#include "bnEntity.h"
#include "bnComponent.h"
#include "bnTile.h"
#include "bnField.h"
#include "bnPlayer.h"
#include "bnShakingEffect.h"
#include <cmath>
#include <Swoosh/Ease.h>

long Entity::numOfIDs = 0;

bool EntityComparitor::operator()(std::shared_ptr<Entity> f, std::shared_ptr<Entity> s) const
{
  return f->GetID() < s->GetID();
}

// First entity ID begins at 1
Entity::Entity() : 
  elapsedMoveTime(0),
  lastComponentID(0),
  height(0),
  moveCount(0),
  channel(nullptr),
  mode(Battle::TileHighlight::none),
  hitboxProperties(Hit::DefaultProperties),
  CounterHitPublisher()
{
  ID = ++Entity::numOfIDs;

  using namespace std::placeholders;
  auto handler = std::bind(&Entity::HandleMoveEvent, this, _1, _2);
  actionQueue.RegisterType<MoveEvent>(ActionTypes::movement, handler);

<<<<<<< HEAD
  whiteout = Shaders().GetShader(ShaderType::WHITE);
  stun = Shaders().GetShader(ShaderType::YELLOW);
  root = Shaders().GetShader(ShaderType::BLACK);
=======
  setColor(NoopCompositeColor(GetColorMode()));
>>>>>>> e294ad70
}

Entity::~Entity() {
  this->FreeAllComponents();
}

void Entity::SortComponents()
{
  // Newest components appear first in the list for easy referencing
  std::sort(components.begin(), components.end(), [](auto& a, auto& b) { return a->GetID() > b->GetID(); });
}

void Entity::ClearPendingComponents()
{
  queuedComponents.clear();
}

void Entity::ReleaseComponentsPendingRemoval()
{
  // `delete` may kick off deconstructors that Eject() other components
  auto copy = queuedComponents;

  // Remove the component from our list
  for (auto&& bucket : copy) {
    if (bucket.action != ComponentBucket::Status::remove) continue;

    auto iter = std::find(components.begin(), components.end(), bucket.pending);

    if (iter != components.end()) {
      components.erase(iter);
    }
  }
}

void Entity::InsertComponentsPendingRegistration()
{
  bool sort = queuedComponents.size();

  for (auto&& bucket : queuedComponents) {
    if (bucket.action == ComponentBucket::Status::add) {
      components.push_back(bucket.pending);
    }
  }

  sort ? SortComponents() : void(0);
}

void Entity::UpdateMovement(double elapsed)
{
  // Only move if we have a valid next tile pointer
  auto next = currMoveEvent.dest;
  if (next) {
    if (currMoveEvent.onBegin) {
      currMoveEvent.onBegin();
      currMoveEvent.onBegin = nullptr;
    }

    elapsedMoveTime += elapsed;

    if (from_seconds(elapsedMoveTime) > currMoveEvent.delayFrames) {
      // Get a value from 0.0 to 1.0
      float duration = seconds_cast<float>(currMoveEvent.deltaFrames);
      float delta = swoosh::ease::linear(static_cast<float>(elapsedMoveTime - currMoveEvent.delayFrames.asSeconds().value), duration, 1.0f);
      
      sf::Vector2f pos = moveStartPosition;
      sf::Vector2f tar = next->getPosition();

      // Interpolate the sliding position from the start position to the end position
      auto interpol = tar * delta + (pos * (1.0f - delta));
      tileOffset = interpol - pos;

      // Once halfway, the mmbn entities switch to the next tile
      // and the slide position offset must be readjusted 
      if (delta >= 0.5f) {
        // conditions of the target tile may change, ensure by the time we switch
        if (CanMoveTo(next)) {
          if (tile != next) {
            AdoptNextTile();
          }

          // Adjust for the new current tile, begin halfway approaching the current tile
          tileOffset = -tar + pos + tileOffset;
        }
        else {
          // Slide back into the origin tile if we can no longer slide to the next tile
          moveStartPosition = next->getPosition();
          currMoveEvent.dest = tile;

          tileOffset = -tar + pos + tileOffset;
        }
      }

      float heightElapsed = static_cast<float>(elapsedMoveTime - currMoveEvent.delayFrames.asSeconds().value);
      float heightDelta = swoosh::ease::wideParabola(heightElapsed, duration, 1.0f);
      currJumpHeight = (heightDelta * currMoveEvent.height);
      tileOffset.y -= currJumpHeight;
      
      // When delta is 1.0, the slide duration is complete
      if (delta == 1.0f)
      {
        // Slide or jump is complete, clear the tile offset used in those animations
        tileOffset = { 0, 0 };

        // Now that we have finished moving across panels, we must wait out endlag
        auto copyMoveEvent = currMoveEvent;
        frame_time_t lastFrame = currMoveEvent.delayFrames + currMoveEvent.deltaFrames + currMoveEvent.endlagFrames;
        if (from_seconds(elapsedMoveTime) > lastFrame) {
          Battle::Tile* prevTile = previous;
          FinishMove(); // mutates `previous` ptr
          previousDirection = direction;
          Battle::Tile* currTile = GetTile();

          // If we slide onto an ice block and we don't have float shoe enabled, slide
          if (tile->GetState() == TileState::ice && !HasFloatShoe()) {
            // calculate our new entity's position
            UpdateMoveStartPosition();

            if (prevTile->GetX() > currTile->GetX()) {
              next = GetField()->GetAt(GetTile()->GetX() - 1, GetTile()->GetY());
              previousDirection = Direction::left;
            }
            else if (prevTile->GetX() < currTile->GetX()) {
              next = GetField()->GetAt(GetTile()->GetX() + 1, GetTile()->GetY());
              previousDirection = Direction::right;
            }
            else if (prevTile->GetY() < currTile->GetY()) {
              next = GetField()->GetAt(GetTile()->GetX(), GetTile()->GetY() + 1);
              previousDirection = Direction::down;
            }
            else if (prevTile->GetY() > currTile->GetY()) {
              next = GetField()->GetAt(GetTile()->GetX(), GetTile()->GetY() - 1);
              previousDirection = Direction::up;
            }

            // If the next tile is not available, not ice, or we are ice element, don't slide
            bool notIce = (next && tile->GetState() != TileState::ice);
            bool cannotMove = (next && !CanMoveTo(next));
            bool weAreIce = (GetElement() == Element::ice);
            bool cancelSlide = (notIce || cannotMove || weAreIce);

            if (slidesOnTiles && !cancelSlide) {
              MoveEvent event = { frames(4), frames(0), frames(0), 0, tile + previousDirection };
              RawMoveEvent(event, ActionOrder::immediate);
              copyMoveEvent = {};
            }
          }
          else {
            // Invalidate the next tile pointer
            next = nullptr;
          }
        }
      }
    }
  }
  else {
    // If we don't have a valid next tile pointer or are not sliding,
    // Keep centered in the current tile with no offset
    tileOffset = sf::Vector2f(0, 0);
    elapsedMoveTime = 0;
  }

  if (tile) {
    setPosition(tile->getPosition() + Entity::tileOffset + drawOffset);
  }
}

void Entity::SetFrame(unsigned frame)
{
  this->frame = frame;
}

void Entity::Spawn(Battle::Tile & start)
{
  if (!hasSpawned) {
    OnSpawn(start);
  }

  hasSpawned = true;
}

const float Entity::GetHeight() const {
  return height;
}

void Entity::SetHeight(const float height) {
  Entity::height = std::fabs(height);
}

VirtualInputState& Entity::InputState()
{
  return inputState;
}

const bool Entity::IsSuperEffective(Element _other) const {
  switch(GetElement()) {
    case Element::aqua:
        return _other == Element::elec;
        break;
    case Element::fire:
        return _other == Element::aqua;
        break;
    case Element::wood:
        return _other == Element::fire;
        break;
    case Element::elec:
        return _other == Element::wood;
        break;
  }
    
  return false;
}

bool Entity::HasInit() {
  return hasInit;
}

void Entity::Init() {
  hasInit = true;
}

void Entity::Update(double _elapsed) {
  ResolveFrameBattleDamage();

  // reset base color
  // NOTE: that black works with additive color mode
  setColor(sf::Color(baseColor.r, baseColor.g, baseColor.b, getColor().a));

  if (!hit) {
    if (invincibilityCooldown > 0) {
      unsigned frame = from_seconds(invincibilityCooldown).count() % 4;
      if (frame < 2) {
        Hide();
      }
      else {
        Reveal();
      }

      invincibilityCooldown -= _elapsed;

      if (invincibilityCooldown <= 0) {
        Reveal();
      }
    }
  }

  if(rootCooldown > 0.0) {
    rootCooldown -= _elapsed;

    if (rootCooldown <= 0.0 || invincibilityCooldown > 0 || IsPassthrough()) {
      rootCooldown = 0.0;
    }
  }

  if(stunCooldown > 0.0) {
    stunCooldown -= _elapsed;

    if (stunCooldown <= 0.0) {
      stunCooldown = 0.0;
    }
  }
  else if(stunCooldown <= 0.0) {
    this->OnUpdate(_elapsed);
  }

  isUpdating = true;

  inputState.Process();
  actionQueue.Process();

  UpdateMovement(_elapsed);

  sf::Uint8 alpha = getSprite().getColor().a;
  for (auto& child : GetChildNodes()) {
    auto sprite = dynamic_cast<SpriteProxyNode*>(child.get());
    if (sprite) {
      sf::Color color = sprite->getColor();
      sprite->setColor(sf::Color(color.r, color.g, color.b, alpha));
    }
  }

  // Update all components
  for (auto& component : components) {
    // respectfully only update local components
    // anything shared with the battle scene needs to update those components
    if (component->Lifetime() == Component::lifetimes::local) {
      component->Update(_elapsed);
    }
  }

  ReleaseComponentsPendingRemoval();
  InsertComponentsPendingRegistration();
  ClearPendingComponents();

  isUpdating = false;


  // If the counterSlideOffset has changed from 0, it's due to the character
  // being deleted on a counter frame. Begin animating the counter-delete slide
  if (counterSlideOffset.x != 0 || counterSlideOffset.y != 0) {
    counterSlideDelta += static_cast<float>(_elapsed);
    
    auto delta = swoosh::ease::linear(counterSlideDelta, 0.10f, 1.0f);
    auto offset = delta * counterSlideOffset;

    // Add this offset onto our offsets
    setPosition(tile->getPosition().x + offset.x, tile->getPosition().y + offset.y);
  }

  if (health <= 0 || IsDeleted()) {
    // Ensure entity is deleted if health is zero
    Delete();

    // Ensure health is zero if marked for immediate deletion
    health = 0;

    // Ensure status effects do not play out
    stunCooldown = 0;
    rootCooldown = 0;
    invincibilityCooldown = 0;
  }

  // If drag status is over, reset the flag
  if (!IsSliding() && slideFromDrag) slideFromDrag = false;

  hit = false; // reset our hit flag
}

void Entity::SetAlpha(int value)
{
  alpha = value;
  sf::Color c = getColor();
  c.a = alpha;

  setColor(c);
}

int Entity::GetAlpha()
{
  return getColor().a;
}

bool Entity::Teleport(Battle::Tile* dest, ActionOrder order, std::function<void()> onBegin) {
  if (dest && CanMoveTo(dest)) {
    auto endlagDelay = moveEndlagDelay ? *moveEndlagDelay : frame_time_t{};
    MoveEvent event = { 0, moveStartupDelay, endlagDelay, 0, dest, onBegin };
    actionQueue.Add(event, order, ActionDiscardOp::until_eof);

    return true;
  }

  return false;
}

bool Entity::Slide(Battle::Tile* dest, 
  const frame_time_t& slideTime, const frame_time_t& endlag, ActionOrder order, std::function<void()> onBegin)
{
  if (dest && CanMoveTo(dest)) {
    auto endlagDelay = moveEndlagDelay ? *moveEndlagDelay : endlag;
    MoveEvent event = { slideTime, moveStartupDelay, endlagDelay, 0, dest, onBegin };
    actionQueue.Add(event, order, ActionDiscardOp::until_eof);

    return true;
  }

  return false;
}

bool Entity::Jump(Battle::Tile* dest, float destHeight, 
  const frame_time_t& jumpTime, const frame_time_t& endlag, ActionOrder order, std::function<void()> onBegin)
{
  destHeight = std::max(destHeight, 0.f); // no negative jumps

  if (dest && CanMoveTo(dest)) {
    auto endlagDelay = moveEndlagDelay ? *moveEndlagDelay : endlag;
    MoveEvent event = { jumpTime, moveStartupDelay, endlagDelay, destHeight, dest, onBegin };
    actionQueue.Add(event, order, ActionDiscardOp::until_eof);

    return true;
  }

  return false;
}

void Entity::FinishMove()
{
  // completes the move or moves the object back
  if (currMoveEvent.dest /*&& !currMoveEvent.immutable*/) {
    AdoptNextTile();
    tileOffset = {};
    currMoveEvent = {};
    actionQueue.ClearFilters();
    actionQueue.Pop();
  }
}

bool Entity::RawMoveEvent(const MoveEvent& event, ActionOrder order)
{
  if (event.dest && CanMoveTo(event.dest)) {
    actionQueue.Add(event, order, ActionDiscardOp::until_eof);

    return true;
  }

  return false;
}

void Entity::HandleMoveEvent(MoveEvent& event, const ActionQueue::ExecutionType& exec)
{
  if (exec == ActionQueue::ExecutionType::interrupt) {
    FinishMove();
    return;
  }

  if (currMoveEvent.dest == nullptr) {
    UpdateMoveStartPosition();
    FilterMoveEvent(event);
    currMoveEvent = event;
    moveEventFrame = this->frame;
    previous = tile;
    elapsedMoveTime = 0;
    actionQueue.CreateDiscardFilter(ActionTypes::buster, ActionDiscardOp::until_resolve);
    actionQueue.CreateDiscardFilter(ActionTypes::peek_card, ActionDiscardOp::until_resolve);
  }

}

// Default implementation of CanMoveTo() checks 
// 1) if the tile is walkable
// 2) if not, if the entity can float 
// 3) if the tile is valid and the next tile is the same team
bool Entity::CanMoveTo(Battle::Tile * next)
{
  bool valid = next? (HasFloatShoe()? true : next->IsWalkable()) : false;
  return valid && Teammate(next->GetTeam());
}

const long Entity::GetID() const
{
  return ID;
}

/** \brief Unkown team entities are friendly to all spaces @see Cubes */
bool Entity::Teammate(Team _team) const {
  return (team == Team::unknown) || (team == _team);
}

void Entity::SetTile(Battle::Tile* _tile) {
  tile = _tile;
}

Battle::Tile* Entity::GetTile(Direction dir, unsigned count) const {
  auto next = this->tile;

  while (count > 0) {
    next = next + dir;
    count--;
  }

  return next;
}

Battle::Tile* Entity::GetCurrentTile() const {
    return GetTile();
}

const sf::Vector2f Entity::GetTileOffset() const
{
  return this->tileOffset;
}

void Entity::SetDrawOffset(const sf::Vector2f& offset)
{
  drawOffset = offset;
}

void Entity::SetDrawOffset(float x, float y)
{
  drawOffset = { x, y };
}

const sf::Vector2f Entity::GetDrawOffset() const
{
  return drawOffset;
}

const bool Entity::IsSliding() const
{
  bool is_moving = currMoveEvent.IsSliding();

  return is_moving;
}

const bool Entity::IsJumping() const
{
  bool is_moving = currMoveEvent.IsJumping();

  return is_moving;
}

const bool Entity::IsTeleporting() const
{
  bool is_moving = currMoveEvent.IsTeleporting();

  return is_moving;
}

const bool Entity::IsMoving() const
{
  return IsSliding() || IsJumping() || IsTeleporting();
}

void Entity::SetField(std::shared_ptr<Field> _field) {
  assert(_field && "field was nullptr");
  field = _field;
  channel = EventBus::Channel(_field->scene);
}

std::shared_ptr<Field> Entity::GetField() const {
  return field.lock();
}

Team Entity::GetTeam() const {
  return team;
}
void Entity::SetTeam(Team _team) {
  team = _team;
}

void Entity::SetPassthrough(bool state)
{
  passthrough = state;
}

bool Entity::IsPassthrough()
{
  return passthrough;
}

void Entity::SetFloatShoe(bool state)
{
  floatShoe = state;
}

void Entity::SetAirShoe(bool state) {
  airShoe = state;
}

void Entity::SlidesOnTiles(bool state)
{
  slidesOnTiles = state;
}

bool Entity::HasFloatShoe()
{
  return floatShoe;
}

bool Entity::HasAirShoe() {
  return airShoe;
}

bool Entity::WillSlideOnTiles()
{
  return slidesOnTiles;
}

void Entity::SetDirection(Direction dir) {
  direction = dir;
}

Direction Entity::GetDirection()
{
  return direction;
}

void Entity::SetFacing(Direction facing)
{
  this->facing = facing;
}

Direction Entity::GetFacing()
{
  return facing;
}

Direction Entity::GetPreviousDirection()
{
  return previousDirection;
}

void Entity::Delete()
{
  if (deleted) return;

  deleted = true;

  OnDelete();
}

void Entity::Remove()
{
  flagForRemove = true;
}

bool Entity::IsDeleted() const {
  return deleted;
}

bool Entity::WillRemoveLater() const
{
    return flagForRemove;
}

void Entity::SetElement(Element _elem)
{
  element = _elem;
}

const Element Entity::GetElement() const
{
  return element;
}

void Entity::AdoptNextTile()
{
  Battle::Tile* next = currMoveEvent.dest;
  if (next == nullptr) {
    return;
  }

  if (previous != nullptr /*&& previous != tile*/) {
    previous->RemoveEntityByID(GetID());
    // If removing an entity and the tile was broken, crack the tile
    // previous->HandleMove(shared_from_this());
    previous = tile;
  }

  if (!IsMoving()) {
    setPosition(next->getPosition() + Entity::drawOffset);
  }

  next->AddEntity(shared_from_this());

  // Slide if the tile we are moving to is ICE
  if (next->GetState() != TileState::ice || HasFloatShoe()) {
    // If not using animations, then 
    // adopting a tile is the last step in the move procedure
    // Increase the move count
    moveCount++;
  }
}

void Entity::ToggleTimeFreeze(bool state)
{
  isTimeFrozen = state;
}

const bool Entity::IsTimeFrozen()
{
  return isTimeFrozen;
}

void Entity::FreeAllComponents()
{
  for (int i = 0; i < components.size(); i++) {
    components[i]->Eject();
  }

  ReleaseComponentsPendingRemoval();

  components.clear();
}

const EventBus::Channel& Entity::EventChannel() const
{
  return channel;
}

void Entity::FreeComponentByID(Component::ID_t ID) {
  auto iter = components.begin();
  while(iter != components.end()) {
    auto component = *iter;

    if (component->GetID() == ID) {
      // Safely delete component by queueing it
      queuedComponents.insert(queuedComponents.begin(), ComponentBucket{ component, ComponentBucket::Status::remove });
      return; // found and handled, quit early.
    }

    iter = std::next(iter);
  }
}

std::shared_ptr<Component> Entity::RegisterComponent(std::shared_ptr<Component> c) {
  if (c == nullptr) return nullptr;

  auto iter = std::find(components.begin(), components.end(), c);
  if (iter != components.end())
    return *iter;

  if (isUpdating) {
    queuedComponents.insert(queuedComponents.begin(), ComponentBucket{ c, ComponentBucket::Status::add });
  }
  else {
    components.push_back(c);
    SortComponents();
  }

  return c;
}

void Entity::UpdateMoveStartPosition()
{
  if (tile) {
    moveStartPosition = sf::Vector2f(tileOffset.x + tile->getPosition().x, tileOffset.y + tile->getPosition().y);
  }
}

const int Entity::GetMoveCount() const
{
  return moveCount;
}

void Entity::ClearActionQueue()
{
  actionQueue.ClearQueue(ActionQueue::CleanupType::allow_interrupts);
}

const float Entity::GetJumpHeight() const
{
  return currMoveEvent.height;
}

const float Entity::GetCurrJumpHeight() const
{
    return currJumpHeight;
}

void Entity::OnHit()
{
}

void Entity::ShareTileSpace(bool enabled)
{
  canShareTile = enabled;
}

const bool Entity::CanShareTileSpace() const
{
  return canShareTile;
}

void Entity::EnableTilePush(bool enabled)
{
  canTilePush = enabled;
}

const bool Entity::CanTilePush() const {
  return canTilePush;
}

const bool Entity::Hit(Hit::Properties props) {

  const auto original = props;

  if (GetHealth() <= 0) {
    return false;
  }

  if (IsJumping()) {
    return false;
  }

  if ((props.flags & Hit::shake) == Hit::shake) {
    CreateComponent<ShakingEffect>(weak_from_this());
  }
  
  for (auto&& defense : defenses) {
    props = defense->FilterStatuses(props);
  }

  // If the character itself is also super-effective,
  // double the damage independently from tile damage
  bool isSuperEffective = IsSuperEffective(props.element);

  // super effective damage is x2
  if (isSuperEffective) {
    props.damage *= 2;
  }

  SetHealth(GetHealth() - props.damage);

  if (IsTimeFrozen()) {
    props.flags |= Hit::no_counter;
  }

  if (GetHealth() <= 0) {
    SetShader(whiteout);
  }

  // Add to status queue for state resolution
  statusQueue.push(CombatHitProps{ original, props });

  if ((props.flags & Hit::impact) == Hit::impact) {
    this->hit = true; // flash white immediately
  }

  return true;
}

void Entity::RegisterStatusCallback(const Hit::Flags& flag, const StatusCallback& callback)
{
  statusCallbackHash[flag] = callback;
}

const bool Entity::UnknownTeamResolveCollision(const Entity& other) const
{
  return true; // by default unknown vs unknown spells attack eachother
}

const bool Entity::HasCollision(const Hit::Properties & props)
{
  if (IsJumping() && GetJumpHeight() > 10.f) return false;

  // Pierce status hits even when passthrough or flinched
  if ((props.flags & Hit::pierce) != Hit::pierce) {
    if (invincibilityCooldown > 0 || IsPassthrough()) return false;
  }

  return true;
}

int Entity::GetHealth() const {
  return health;
}

const int Entity::GetMaxHealth() const
{
  return maxHealth;
}

void Entity::ResolveFrameBattleDamage()
{
  if(statusQueue.empty()) return;

  std::shared_ptr<Character> frameCounterAggressor = nullptr;
  bool frameStunCancel = false;
  Hit::Drag postDragEffect{};

  std::queue<CombatHitProps> append;

  while (!statusQueue.empty() && !IsSliding()) {
    CombatHitProps props = statusQueue.front();
    statusQueue.pop();

    // a re-usable thunk for custom status effects
    auto flagCheckThunk = [props, this](const Hit::Flags& toCheck) {
      if ((props.filtered.flags & toCheck) == toCheck) {
        if (auto& func = statusCallbackHash[toCheck]) {
          func();
        }
      }
    };

    int tileDamage = 0;

    // Calculate elemental damage if the tile the character is on is super effective to it
    if (props.filtered.element == Element::fire
      && GetTile()->GetState() == TileState::grass) {
      tileDamage = props.filtered.damage;
      GetTile()->SetState(TileState::normal);
    }
    else if (props.filtered.element == Element::elec
      && GetTile()->GetState() == TileState::ice) {
      tileDamage = props.filtered.damage;
    }

    {
      // Only register counter if:
      // 1. Hit type is impact
      // 2. The hitbox is allowed to counter
      // 3. The character is on a counter frame
      // 4. Hit properties has an aggressor
      // This will set the counter aggressor to be the first non-impact hit and not check again this frame
      if (IsCountered() && (props.filtered.flags & Hit::impact) == Hit::impact && !frameCounterAggressor) {
        if ((props.hitbox.flags & Hit::no_counter) == 0 && props.filtered.aggressor) {
          frameCounterAggressor = GetField()->GetCharacter(props.filtered.aggressor);
        }

        flagCheckThunk(Hit::impact);
      }

      // Requeue drag if already sliding by drag or in the middle of a move
      if ((props.filtered.flags & Hit::drag) == Hit::drag) {
        if (IsSliding()) {
          append.push({ props.hitbox, { 0, Hit::drag, Element::none, 0, props.filtered.drag } });
        }
        else {
          // requeue counter hits, if any (frameCounterAggressor is null when no counter was present)
          if (frameCounterAggressor) {
            append.push({ props.hitbox, { 0, Hit::impact, Element::none, frameCounterAggressor->GetID() } });
            frameCounterAggressor = nullptr;
          }

          // requeue drag if count is > 0
          if(props.filtered.drag.count > 0) {
            // Apply drag effect post status resolution
            postDragEffect.dir = props.filtered.drag.dir;
            postDragEffect.count = props.filtered.drag.count - 1u;
          }
        }

        flagCheckThunk(Hit::drag);

        // exclude this from the next processing step
        props.filtered.flags &= ~Hit::drag;
      }

      /**
      While an attack that only flinches will not cancel stun, 
      an attack that both flinches and flashes will cancel stun. 
      This applies if the entity doesn't have SuperArmor installed. 
      If they do have armor, stun isn't cancelled.
      
      This effect is requeued for another frame if currently dragging
      */
      if ((props.filtered.flags & Hit::stun) == Hit::stun) {
        if (postDragEffect.dir != Direction::none) {
          // requeue these statuses if in the middle of a slide
          append.push({ props.hitbox, { 0, props.filtered.flags } });
        }
        else {
          // TODO: this is a specific (and expensive) check. Is there a way to prioritize this defense rule?
          /*for (auto&& d : this->defenses) {
            hasSuperArmor = hasSuperArmor || dynamic_cast<DefenseSuperArmor*>(d);
          }*/

          // assume some defense rule strips out flinch, prevent abuse of stun
          bool cancelsStun = (props.filtered.flags & Hit::flinch) == 0 && (props.hitbox.flags & Hit::flinch) == Hit::flinch;

          if ((props.filtered.flags & Hit::flash) == Hit::flash && cancelsStun) {
            // cancel stun
            stunCooldown = 0.0;
          }
          else {
            // refresh stun
            stunCooldown = 3.0;
            flagCheckThunk(Hit::stun);
          }

          actionQueue.ClearQueue(ActionQueue::CleanupType::allow_interrupts);
        }
      }

      // exclude this from the next processing step
      props.filtered.flags &= ~Hit::stun;

      // Flash can be queued if dragging this frame
      if ((props.filtered.flags & Hit::flash) == Hit::flash) {
        if (postDragEffect.dir != Direction::none) {
          append.push({ props.hitbox, { 0, props.filtered.flags } });
        }
        else {
          invincibilityCooldown = 2.0; // used as a `flash` status time
          flagCheckThunk(Hit::flash);
        }
      }

      // exclude this from the next processing step
      props.filtered.flags &= ~Hit::flash;

      // Flinch is canceled if retangibility is applied
      if ((props.filtered.flags & Hit::retangible) == Hit::retangible) {
        invincibilityCooldown = 0.0;

        flagCheckThunk(Hit::retangible);
      }

      // exclude this from the next processing step
      props.filtered.flags &= ~Hit::retangible;

      if ((props.filtered.flags & Hit::bubble) == Hit::bubble) {
        flagCheckThunk(Hit::bubble);
      }

      // exclude this from the next processing step 
      props.filtered.flags &= ~Hit::bubble;

      if ((props.filtered.flags & Hit::root) == Hit::root) {
          rootCooldown = 2.0;
          flagCheckThunk(Hit::root);
      }

      // exclude this from the next processing step 
      props.filtered.flags &= ~Hit::root;

      /*
      flags already accounted for:
      - impact
      - stun
      - flash
      - drag
      - retangible
      - bubble
      - root

      Now check if the rest were triggered and invoke the
      corresponding status callbacks
      */
      flagCheckThunk(Hit::breaking);
      flagCheckThunk(Hit::freeze);
      flagCheckThunk(Hit::pierce);
      flagCheckThunk(Hit::shake);
      flagCheckThunk(Hit::flinch);


      if (props.filtered.damage) {
        OnHit();
        SetHealth(GetHealth() - tileDamage);
        if (GetHealth() == 0) {
          postDragEffect.dir = Direction::none; // Cancel slide post-status if blowing up
        }
        HitPublisher::Broadcast(*this, props.filtered);
      }
    }
  } // end while-loop

  if (!append.empty()) {
    statusQueue = append;
  }

  if (postDragEffect.dir != Direction::none) {
    // enemies and objects on opposing side of field are granted immunity from drag
    if (Teammate(GetTile()->GetTeam())) {
      actionQueue.ClearQueue(ActionQueue::CleanupType::allow_interrupts);
      slideFromDrag = true;
      Battle::Tile* dest = GetTile() + postDragEffect.dir;

      if (CanMoveTo(dest)) {
        // Enqueue a move action at the top of our priorities
        actionQueue.Add(MoveEvent{ frames(4), frames(0), frames(0), 0, dest, {}, true }, ActionOrder::immediate, ActionDiscardOp::until_resolve);

        // Re-queue the drag status to be re-considered in our next combat checks
        statusQueue.push({ {}, { 0, Hit::drag, Element::none, 0, postDragEffect } });
      }

      // cancel stun
      stunCooldown = 0;
    }
  }

  if (GetHealth() == 0) {
    while(statusQueue.size() > 0) {
      statusQueue.pop();
    }

    //FinishMove(); // cancels slide. TODO: obstacles do not use this but characters do!

    if(frameCounterAggressor) {
      // Slide entity back a few pixels
      counterSlideOffset = sf::Vector2f(50.f, 0.0f);
      CounterHitPublisher::Broadcast(*this, *frameCounterAggressor);
    }
  } else if (frameCounterAggressor) {
    CounterHitPublisher::Broadcast(*this, *frameCounterAggressor);
    ToggleCounter(false);
    Stun(2.5); // 150 frames @ 60 fps = 2.5 seconds
  }
}

void Entity::SetHealth(const int _health) {
  health = _health;

  if (maxHealth == 0) {
    maxHealth = health;
  }

  if (health > maxHealth) health = maxHealth;
  if (health < 0) health = 0;
}

void Entity::AddDefenseRule(std::shared_ptr<DefenseRule> rule)
{
  if (!rule) return;

  auto iter = std::find_if(defenses.begin(), defenses.end(), [rule](auto other) { return rule->GetPriorityLevel() == other->GetPriorityLevel(); });

  if (rule && iter == defenses.end()) {
    defenses.push_back(rule);
    std::sort(defenses.begin(), defenses.end(), [](std::shared_ptr<DefenseRule> first,std::shared_ptr<DefenseRule> second) { return first->GetPriorityLevel() < second->GetPriorityLevel(); });
  }
  else {
    (*iter)->replaced = true; // Flag that this defense rule may be valid ptr, but is no longer in use
    (*iter)->OnReplace();
    RemoveDefenseRule(*iter); // will invalidate the iterator

    // call again, adding new rule this time
    AddDefenseRule(rule);
  }
}

void Entity::RemoveDefenseRule(std::shared_ptr<DefenseRule> rule)
{
  RemoveDefenseRule(rule.get());
}

void Entity::RemoveDefenseRule(DefenseRule* rule)
{
  auto iter = std::find_if(defenses.begin(), defenses.end(), [rule](auto in) { return in.get() == rule; });

  if(iter != defenses.end())
    defenses.erase(iter);
}

void Entity::DefenseCheck(DefenseFrameStateJudge& judge, std::shared_ptr<Entity> in, const DefenseOrder& filter)
{
  std::vector<std::shared_ptr<DefenseRule>> copy = defenses;

  auto characterPtr = shared_from_base<Character>();

  for (int i = 0; i < copy.size(); i++) {
    if (copy[i]->GetDefenseOrder() == filter) {
      auto defenseRule = copy[i];
      judge.SetDefenseContext(defenseRule);
      defenseRule->CanBlock(judge, in, characterPtr);
    }
  }
}

void Entity::ToggleCounter(bool on)
{
  counterable = on;
}

bool Entity::IsStunned()
{
  return stunCooldown > 0;
}

bool Entity::IsRooted()
{
  return rootCooldown > 0;
}

void Entity::Stun(double maxCooldown)
{
  stunCooldown = maxCooldown;
}

void Entity::Root(double maxCooldown)
{
  rootCooldown = maxCooldown;
}

bool Entity::IsCountered()
{
  return (counterable && stunCooldown <= 0);
}

const Battle::TileHighlight Entity::GetTileHighlightMode() const {
  return mode;
}

void Entity::HighlightTile(Battle::TileHighlight mode)
{
  this->mode = mode;
}

void Entity::SetHitboxProperties(Hit::Properties props)
{
  hitboxProperties = props;
}

const Hit::Properties Entity::GetHitboxProperties() const
{
  return hitboxProperties;
}

void Entity::IgnoreCommonAggressor(bool enable = true)
{
  ignoreCommonAggressor = enable;
}

const bool Entity::WillIgnoreCommonAggressor() const
{
  return ignoreCommonAggressor;
}<|MERGE_RESOLUTION|>--- conflicted
+++ resolved
@@ -31,13 +31,10 @@
   auto handler = std::bind(&Entity::HandleMoveEvent, this, _1, _2);
   actionQueue.RegisterType<MoveEvent>(ActionTypes::movement, handler);
 
-<<<<<<< HEAD
   whiteout = Shaders().GetShader(ShaderType::WHITE);
   stun = Shaders().GetShader(ShaderType::YELLOW);
   root = Shaders().GetShader(ShaderType::BLACK);
-=======
   setColor(NoopCompositeColor(GetColorMode()));
->>>>>>> e294ad70
 }
 
 Entity::~Entity() {
@@ -262,8 +259,7 @@
   ResolveFrameBattleDamage();
 
   // reset base color
-  // NOTE: that black works with additive color mode
-  setColor(sf::Color(baseColor.r, baseColor.g, baseColor.b, getColor().a));
+  setColor(NoopCompositeColor(GetColorMode()));
 
   if (!hit) {
     if (invincibilityCooldown > 0) {
