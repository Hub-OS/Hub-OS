--- conflicted
+++ resolved
@@ -9,82 +9,10 @@
 #define LOWERCASE 1
 #define COMMANDS  2
 
-<<<<<<< HEAD
-FolderChangeNameScene::FolderChangeNameScene(swoosh::ActivityController& controller, std::string& folderName) : 
-  swoosh::Activity(&controller), folderName(folderName) {
-  elapsed = 0;
-=======
-void FolderChangeNameScene::ExecuteAction(size_t table, size_t x, size_t y)
-{
-  auto entry = this->table[table][y][x];
-
-  if (entry == "NEXT") {
-    DoNEXT();
-  }
-  else if (entry == "BACK") {
-    DoBACK();
-  }
-  else if (entry == "OK") {
-    DoOK();
-  }
-  else if (entry == "END") {
-    DoEND();
-  }
-  else { // it's a letter entry
-    if (letterPos + 1 == 9) { // denotes end of input, reject
-      Audio().Play(AudioType::CHIP_ERROR);
-    }
-    else { // not end of input, add latter, and increase letterPos
-      name[letterPos++] = entry[0];
-      letterPos = std::min(letterPos, 8);
-
-      Audio().Play(AudioType::CHIP_CHOOSE);
-    }
-  }
-}
-
-void FolderChangeNameScene::DoBACK()
-{
-  letterPos = std::max(0, letterPos - 1);
-
-}
-
-void FolderChangeNameScene::DoNEXT()
-{
-  letterPos = std::min(letterPos + 1, 8);
-
-}
-
-void FolderChangeNameScene::DoOK()
-{
-  // Take '_' out of names
-  auto copy = name;
-  std::replace(copy.begin(), copy.end(), '_', ' ');
-
-  // Prompt question
-
-  // Save results
-  folderName = copy;
-
-  // Finish
-  DoEND();
-}
-
-void FolderChangeNameScene::DoEND()
-{
-  using namespace swoosh::types;
-  using effect = segue<BlackWashFade, milli<500>>;
-  getController().queuePop<effect>();
-
-  Audio().Play(AudioType::CHIP_DESC_CLOSE);
-
-  leave = true;
-}
-
 FolderChangeNameScene::FolderChangeNameScene(ActivityController& controller, std::string& folderName) 
   : Scene(&controller), folderName(folderName), font(Font::Style::small), nameLabel("", font) {
-  
->>>>>>> 61302cfd
+  elapsed = 0;
+
   leave = true;
   // folder menu graphic
   bg = sf::Sprite(*LOAD_TEXTURE(FOLDER_CHANGE_NAME_BG));
@@ -170,13 +98,13 @@
   }
   else { // it's a letter entry
     if (letterPos + 1 == 9) { // denotes end of input, reject
-      AUDIO.Play(AudioType::CHIP_ERROR);
+      Audio().Play(AudioType::CHIP_ERROR);
     }
     else { // not end of input, add latter, and increase letterPos
       name[letterPos++] = entry[0];
       letterPos = std::min(letterPos, 8);
 
-      AUDIO.Play(AudioType::CHIP_CHOOSE);
+      Audio().Play(AudioType::CHIP_CHOOSE);
     }
   }
 }
@@ -220,7 +148,7 @@
   using effect = segue<BlackWashFade, milli<500>>;
   getController().pop<effect>();
 
-  AUDIO.Play(AudioType::CHIP_DESC_CLOSE);
+  Audio().Play(AudioType::CHIP_DESC_CLOSE);
   leave = true;
 }
 
@@ -367,11 +295,7 @@
   ENGINE.Draw(cursorPieceLeft);
   ENGINE.Draw(cursorPieceRight);
 
-<<<<<<< HEAD
   bool blink = (int(elapsed * 3000) % 1000) < 500;
-=======
-  int blink = int(elapsed * 3000) % 1000 < 500;
->>>>>>> 61302cfd
 
   for (int i = 0; i < name.size(); i++) {
     if(i == letterPos && blink)
