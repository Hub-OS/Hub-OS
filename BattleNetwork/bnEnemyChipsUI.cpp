--- conflicted
+++ resolved
@@ -18,10 +18,6 @@
   icon = sf::Sprite(*TEXTURES.GetTexture(CHIP_ICONS));
   icon.setScale(sf::Vector2f(2.f, 2.f));
   this->character = _owner;
-<<<<<<< HEAD
-  srand(time(nullptr));
-=======
->>>>>>> 5778de16
 }
 
 EnemyChipsUI::~EnemyChipsUI() {
