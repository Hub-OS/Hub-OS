--- conflicted
+++ resolved
@@ -15,13 +15,8 @@
 // TODO: check frame-by-frame anim
 #define FRAMES FRAME1, FRAME2, FRAME1, FRAME2, FRAME1, FRAME2, FRAME1
 
-
-<<<<<<< HEAD
 VulcanCardAction::VulcanCardAction(Character * owner, int damage) : 
   CardAction(*owner, "PLAYER_SHOOTING"), attachmentAnim(ANIM) {
-=======
-VulcanCardAction::VulcanCardAction(Character& user, int damage) : CardAction(user, "PLAYER_SHOOTING") {
->>>>>>> 61302cfd
   VulcanCardAction::damage = damage;
   attachment = new SpriteProxyNode();
   attachment->setTexture(Textures().LoadTextureFromFile(PATH));
@@ -42,28 +37,17 @@
 VulcanCardAction::~VulcanCardAction()
 {
 }
-
-<<<<<<< HEAD
-void VulcanCardAction::Execute() {
+void VulcanCardAction::OnExecute() {
   auto owner = GetOwner();
 
   // On shoot frame, drop projectile
   auto onFire = [this, owner]() -> void {
     Team team = GetOwner()->GetTeam();
     Vulcan* b = new Vulcan(GetOwner()->GetField(), team, damage);
-=======
-void VulcanCardAction::OnExecute() {
-  // On shoot frame, drop projectile
-  auto onFire = [this]() -> void {
-    auto& user = GetUser();
-
-    Vulcan* b = new Vulcan(user.GetField(), user.GetTeam(), damage);
->>>>>>> 61302cfd
     auto props = b->GetHitboxProperties();
     props.aggressor = &user;
     b->SetHitboxProperties(props);
 
-<<<<<<< HEAD
     int step = 1;
 
     if (team == Team::red) {
@@ -92,20 +76,7 @@
 {
 }
 
-void VulcanCardAction::EndAction()
+void VulcanCardAction::OnEndAction()
 {
   Eject();
-=======
-    GetUser().GetField()->AddEntity(*b, user.GetTile()->GetX() + 1, user.GetTile()->GetY());
-  };
-
-  AddAction(2, onFire);
-  AddAction(4, onFire);
-  AddAction(6, onFire);
-}
-
-void VulcanCardAction::OnEndAction()
-{
-  GetUser().RemoveNode(attachment);
->>>>>>> 61302cfd
 }