#include <Swoosh/Activity.h>
#include <Swoosh/ActivityController.h>
#include <Swoosh/Ease.h>
#include <Swoosh/Timer.h>

#include "bnWebClientMananger.h"
#include "bnLibraryScene.h"
#include "bnCardLibrary.h"
#include "bnCardFolder.h"
#include "Android/bnTouchArea.h"

#include "bnMessage.h"
#include "bnFont.h"

#include <SFML/Graphics.hpp>
#include <cmath>

using sf::RenderWindow;
using sf::VideoMode;
using sf::Clock;
using sf::Event;
<<<<<<< HEAD
=======
using sf::Font;
using namespace swoosh::types;
using swoosh::types::direction;
>>>>>>> b55a9a93

#include "Segues/PushIn.h"

std::string LibraryScene::FormatCardDesc(const std::string && desc)
{
  std::string output = desc;

  auto bothAreSpaces = [](char lhs, char rhs) -> bool { return (lhs == rhs) && (lhs == ' '); };

  std::string::iterator new_end = std::unique(output.begin(), output.end(), bothAreSpaces);
  output.erase(new_end, output.end());

  int index = 0;
  int perLine = 0;
  int line = 0;
  int wordIndex = 0; // If we are breaking on a word

  bool finished = false;

  while (index != output.size() && !finished) {
    if (output[index] != ' ' && wordIndex == -1) {
      wordIndex = index;
    }
    else if (output[index] == ' ' && wordIndex > -1) {
      wordIndex = -1;
    }

    if (perLine > 0 && perLine % 9 == 0) {
      if (wordIndex > -1) {
        if (index == wordIndex + 9) {
          wordIndex = index; // We have no choice but to cut off part of this lengthy word
        }
        // Line break at the last word
        //while (desc[index] == ' ') { index++; }
        output.insert(wordIndex, "\n");
        index = wordIndex; // Start counting from here
        while (output[index] == ' ') { output.erase(index); }
      }
      else {
        // Line break at the next word
        while (output[index] == ' ') { index++; }
        output.insert(index, "\n"); index++;
        while (output[index] == ' ') { output.erase(index); }
      }
      line++;

      if (line == 3) {
        output = output.substr(0, index+1);
        output[output.size() - 1] = ';'; // font glyph will show an elipses
        finished = true;
      }

      perLine = 0;
      wordIndex = -1;
    }
    
    perLine++;
    index++;
  }

  // Card docks can only fit 9 characters per line, 3 lines total
  if (output.size() > 3 * 10) {
    output = output.substr(0, (3 * 10));
    output[output.size() - 1] = ';'; // font glyph will show an elipses
  }

  return output;
}

LibraryScene::LibraryScene(swoosh::ActivityController &controller) :
  camera(ENGINE.GetView()),
  textbox(sf::Vector2f(4, 255)),
  font(Font::Style::thick),
  menuLabel("", font),
  cardFont(Font::Style::wide),
  cardLabel("", cardFont),
  cardDescFont(Font::Style::small),
  cardDesc("", cardDescFont),
  numberFont(Font::Style::wide),
  numberLabel("", numberFont),
  Scene(&controller)
{

  // Menu name font
  menuLabel.setPosition(sf::Vector2f(20.f, 5.0f));

  // Selection input delays
  maxSelectInputCooldown = 0.5; // half of a second

#ifdef __ANDROID__
  maxSelectInputCooldown = 0.1;
  canSwipe = false;
  releasedB = false;
  touchStart = false;
  touchPosX = touchPosStartX = -1;
#endif

  selectInputCooldown = maxSelectInputCooldown;

  // Card UI font
  cardLabel.setPosition(275.f, 15.f);

  numberLabel.SetColor(sf::Color(48, 56, 80));
  numberLabel.setScale(0.8f, 0.8f);
  numberLabel.setOrigin(numberLabel.GetLocalBounds().width, 0);
  numberLabel.setPosition(sf::Vector2f(170.f, 28.0f));

  // Card description font
  cardDesc.setPosition(sf::Vector2f(20.f, 185.0f));
  //cardDesc.setLineSpacing(5);
  cardDesc.SetColor(sf::Color::Black);

  // folder menu graphic
  bg.setTexture(LOAD_TEXTURE(FOLDER_VIEW_BG));
  bg.setScale(2.f, 2.f);

  folderDock.setTexture(LOAD_TEXTURE(FOLDER_DOCK));
  folderDock.setScale(2.f, 2.f);
  folderDock.setPosition(2.f, 30.f);

  scrollbar.setTexture(LOAD_TEXTURE(FOLDER_SCROLLBAR));
  scrollbar.setScale(2.f, 2.f);
  scrollbar.setPosition(410.f, 60.f);

  cursor.setTexture(LOAD_TEXTURE(FOLDER_CURSOR));
  cursor.setScale(2.f, 2.f);
  cursor.setPosition((2.f*90.f), 64.0f);

  stars.setTexture(LOAD_TEXTURE(FOLDER_RARITY));
  stars.setScale(2.f, 2.f);

  cardHolder.setTexture(LOAD_TEXTURE(FOLDER_CHIP_HOLDER));
  cardHolder.setScale(2.f, 2.f);
  cardHolder.setPosition(4.f, 35.f);

  element.setTexture(LOAD_TEXTURE(ELEMENT_ICON));
  element.setScale(2.f, 2.f);
  element.setPosition(2.f*25.f, 146.f);

  // Current card graphic
  card = sf::Sprite();
  cardSubFrame = sf::IntRect(0,0,56,64);
  card.setTextureRect(cardSubFrame);
  card.setScale(2.f, 2.f);
  card.setPosition(83.f, 93.f);
  card.setOrigin(card.getLocalBounds().width / 2.0f, card.getLocalBounds().height / 2.0f);

  cardIcon = sf::Sprite();
  cardIcon.setTextureRect(sf::IntRect(0, 0, 14, 14));
  cardIcon.setScale(2.f, 2.f);

  cardRevealTimer.start();
  easeInTimer.start();

  maxCardsOnScreen = 7;
  currCardIndex = lastCardOnScreen = prevIndex = 0;
  totalTimeElapsed = frameElapsed = 0.0;

  MakeUniqueCardsFromPack();
}

LibraryScene::~LibraryScene() { ; }

void LibraryScene::MakeUniqueCardsFromPack()
{
  CardLibrary::Iter iter = CHIPLIB.Begin();

  for (iter; iter != CHIPLIB.End(); iter++) {
    uniqueCards.insert(uniqueCards.begin(), *iter);
  }

  auto pred = [](const Battle::Card &a, const Battle::Card &b) -> bool {
    return a.GetShortName() == b.GetShortName();
  };

  uniqueCards.unique(pred);

  numOfCards = (int)uniqueCards.size();
}

void LibraryScene::onStart() {
  ENGINE.SetCamera(camera);

  gotoNextScene = false;

#ifdef __ANDROID__
  StartupTouchControls();
#endif
}

void LibraryScene::onUpdate(double elapsed) {
#ifdef __ANDROID__
  if(gotoNextScene)
    return; // keep the screen looking the same when we come into
#endif

  frameElapsed = elapsed;
  totalTimeElapsed += elapsed;

  cardRevealTimer.update(elapsed);
  easeInTimer.update(elapsed);
  camera.Update((float)elapsed);
  textbox.Update((float)elapsed);

  // Scene keyboard controls
  if (!gotoNextScene) {
    if (INPUT.Has(EventTypes::PRESSED_UI_UP)) {
      selectInputCooldown -= elapsed;

      prevIndex = currCardIndex;

      if (selectInputCooldown <= 0) {
        selectInputCooldown = maxSelectInputCooldown;
        currCardIndex--;
        Audio().Play(AudioType::CHIP_SELECT);

        if (currCardIndex < lastCardOnScreen) {
          --lastCardOnScreen;
        }

        cardRevealTimer.reset();
      }
    }
    else if (INPUT.Has(EventTypes::PRESSED_UI_DOWN)) {
      selectInputCooldown -= elapsed;

      prevIndex = currCardIndex;

      if (selectInputCooldown <= 0) {
        selectInputCooldown = maxSelectInputCooldown;
        currCardIndex++;
        Audio().Play(AudioType::CHIP_SELECT);

        if (currCardIndex > lastCardOnScreen + maxCardsOnScreen - 1) {
          ++lastCardOnScreen;
        }

        cardRevealTimer.reset();
      }
    }
    else {
      selectInputCooldown = 0;
    }

    if (INPUT.Has(EventTypes::PRESSED_CONFIRM) && textbox.IsClosed()) {
      auto iter = uniqueCards.begin();
      int i = 0;

      while (i < currCardIndex) {
        i++;
        iter++;
      }

      textbox.DequeMessage(); // make sure textbox is empty
      textbox.EnqueMessage(sf::Sprite(), "", new Message(iter->GetVerboseDescription()));
      textbox.Open();
      Audio().Play(AudioType::CHIP_DESC);
    }
    else if (INPUT.Has(EventTypes::RELEASED_CANCEL) && textbox.IsOpen()) {
      textbox.Close();
      textbox.SetTextSpeed(1.0);
      Audio().Play(AudioType::CHIP_DESC_CLOSE);
    }
    else if (INPUT.Has(EventTypes::PRESSED_CONFIRM) && textbox.IsOpen()) {
      textbox.SetTextSpeed(3.0);
    }
    else if (INPUT.Has(EventTypes::RELEASED_CONFIRM) && textbox.IsOpen()) {
      textbox.SetTextSpeed(1.0);
      //textbox.Continue();
    }

    currCardIndex = std::max(0, currCardIndex);
    currCardIndex = std::min(numOfCards - 1, currCardIndex);

    lastCardOnScreen = std::max(0, lastCardOnScreen);
    lastCardOnScreen = std::min(numOfCards - 1, lastCardOnScreen);

    if (INPUT.Has(EventTypes::PRESSED_CANCEL) && textbox.IsClosed()) {
      gotoNextScene = true;
      Audio().Play(AudioType::CHIP_DESC_CLOSE);

      using segue = segue<PushIn<direction::left>, milli<500>>;
      getController().queuePop<segue>();
    }
  }

}

void LibraryScene::onLeave() {
#ifdef __ANDROID__
  ShutdownTouchControls();
#endif
}

void LibraryScene::onExit()
{
}

void LibraryScene::onEnter()
{
}

void LibraryScene::onResume() {
#ifdef __ANDROID__
  StartupTouchControls();
#endif
}

void LibraryScene::onDraw(sf::RenderTexture& surface) {
  ENGINE.SetRenderSurface(surface);

  ENGINE.Draw(bg);
  ENGINE.Draw(menuLabel);

  ENGINE.Draw(folderDock);
  ENGINE.Draw(cardHolder);

  // ScrollBar limits: Top to bottom screen position when selecting first and last card respectively
  float top = 50.0f; float bottom = 230.0f;
  float depth = ((float)lastCardOnScreen / (float)numOfCards)*bottom;
  scrollbar.setPosition(452.f, top + depth);

  ENGINE.Draw(scrollbar);

  if (uniqueCards.size() == 0) return;

  // Move the card library iterator to the current highlighted card
  auto iter = uniqueCards.begin();

  for (int j = 0; j < lastCardOnScreen; j++) {
    iter++;
  }

  // Now that we are at the viewing range, draw each card in the list
  for (int i = 0; i < maxCardsOnScreen && lastCardOnScreen + i < numOfCards; i++) {
    cardIcon.setTexture(WEBCLIENT.GetIconForCard(iter->GetUUID()));
    cardIcon.setPosition(2.f*104.f, 65.0f + (32.f*i));
    ENGINE.Draw(cardIcon, false);

    cardLabel.setOrigin(0, 0);
    cardLabel.SetColor(sf::Color::White);
    cardLabel.setPosition(2.f*120.f, 60.0f + (32.f*i));
    cardLabel.SetString(iter->GetShortName());
    ENGINE.Draw(cardLabel, false);

    //Draw rating
    unsigned rarity = iter->GetRarity() - 1;
    stars.setTextureRect(sf::IntRect(0, 16 * rarity, 22, 16));
    stars.setPosition(2.f*199.f, 74.0f + (32.f*(float)i));
    ENGINE.Draw(stars, false);

    // Draw cursor
    if (lastCardOnScreen + i == currCardIndex) {
      auto y = swoosh::ease::interpolate((float)frameElapsed*7.f, cursor.getPosition().y, 64.0f + (32.f*i));
      auto bounce = std::sin((float)totalTimeElapsed*10.0f)*5.0f;

      cursor.setPosition((2.f*90.f) + bounce, y);
      ENGINE.Draw(cursor);

      card.setScale((float)swoosh::ease::linear(cardRevealTimer.getElapsed().asSeconds(), 0.25f, 1.0f)*2.0f, 2.0f);
      ENGINE.Draw(card, false);

      // This draws the currently highlighted card
      if (iter->GetDamage() > 0) {
        cardLabel.SetColor(sf::Color::White);
        cardLabel.SetString(std::to_string(iter->GetDamage()));
        cardLabel.setOrigin(cardLabel.GetLocalBounds().width + cardLabel.GetLocalBounds().left, 0);
        cardLabel.setPosition(2.f*(70.f), 135.f);

        ENGINE.Draw(cardLabel, false);
      }

      std::string formatted = FormatCardDesc(iter->GetDescription());
      cardDesc.SetString(formatted);
      ENGINE.Draw(cardDesc, false);

      int offset = (int)(iter->GetElement());
      element.setTextureRect(sf::IntRect(14 * offset, 0, 14, 14));
      element.setPosition(2.f*25.f, 142.f);
      ENGINE.Draw(element, false);
    }

    iter++;
  }

  ENGINE.Draw(textbox);
}

void LibraryScene::onEnd() {
#ifdef __ANDROID__
  ShutdownTouchControls();
#endif
}


#ifdef __ANDROID__
void LibraryScene::StartupTouchControls() {
  /* Android touch areas*/
  TouchArea& rightSide = TouchArea::create(sf::IntRect(240, 0, 240, 320));

  rightSide.enableExtendedRelease(true);

  rightSide.onTouch([]() {
      INPUT.VirtualKeyEvent(InputEvent::RELEASED_A);
  });

  rightSide.onRelease([this](sf::Vector2i delta) {
      if(!releasedB) {
        INPUT.VirtualKeyEvent(InputEvent::PRESSED_A);
      }
  });

  rightSide.onDrag([this](sf::Vector2i delta){
      if(delta.x < -25 && !releasedB) {
        INPUT.VirtualKeyEvent(InputEvent::PRESSED_B);
        INPUT.VirtualKeyEvent(InputEvent::RELEASED_B);
        releasedB = true;
      }
  });
}

void LibraryScene::ShutdownTouchControls() {
  TouchArea::free();
}
#endif<|MERGE_RESOLUTION|>--- conflicted
+++ resolved
@@ -19,12 +19,9 @@
 using sf::VideoMode;
 using sf::Clock;
 using sf::Event;
-<<<<<<< HEAD
-=======
-using sf::Font;
+
 using namespace swoosh::types;
 using swoosh::types::direction;
->>>>>>> b55a9a93
 
 #include "Segues/PushIn.h"
 
