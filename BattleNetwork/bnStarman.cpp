--- conflicted
+++ resolved
@@ -41,20 +41,12 @@
 
 CardAction* Starman::OnExecuteBusterAction()
 {
-<<<<<<< HEAD
   return new BusterCardAction(this, false, 1*GetAttackLevel());
-=======
-  return new BusterCardAction(*this, false, 1);
->>>>>>> 61302cfd
 }
 
 CardAction* Starman::OnExecuteChargedBusterAction()
 {
-<<<<<<< HEAD
   return new BusterCardAction(this, true, 10*GetAttackLevel());
-=======
-  return new BusterCardAction(*this, true, 10);
->>>>>>> 61302cfd
 }
 
 CardAction* Starman::OnExecuteSpecialAction()
