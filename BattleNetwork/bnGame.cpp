#include <time.h>
#include <queue>
#include <atomic>
#include <cmath>
#include <Swoosh/ActivityController.h>
#include <Swoosh/Ease.h>

#include "bnGame.h"
#include "bnTextureResourceManager.h"
#include "bnAudioResourceManager.h"
#include "bnShaderResourceManager.h"
#include "bnInputManager.h"
#include "bnWebClientMananger.h"
#include "bnNaviRegistration.h"
#include "bnInputManager.h"
#include "bnGameOverScene.h"
#include "bnFakeScene.h"
#include "bnConfigReader.h"
#include "bnConfigScene.h"
#include "bnFont.h"
#include "bnText.h"
#include "bnQueueMobRegistration.h"
#include "bnQueueNaviRegistration.h"
#include "bnResourceHandle.h"
#include "bnInputHandle.h"
#include "overworld/bnOverworldHomepage.h"
#include "SFML/System.hpp"

Game::Game(DrawWindow& window) : 
  window(window), 
  reader("config.ini"),
  configSettings(),
  netManager(),
  textureManager(),
  audioManager(),
  shaderManager(),
  inputManager(*window.GetRenderWindow()),
  ActivityController(*window.GetRenderWindow()) {
  
  // figure out system endianness
  {
    int n = 1;
    // little endian if true
    if (*(char*)&n == 1) { endian = Endianness::little; }
  }

  // Link the resource handle to use all the manangers created by the game
  ResourceHandle::audio    = &audioManager;
  ResourceHandle::textures = &textureManager;
  ResourceHandle::shaders  = &shaderManager;

#ifdef BN_MOD_SUPPORT
  ResourceHandle::scripts  = &scriptManager;
#endif

  // Link i/o handle to use the input manager created by the game
  InputHandle::input = &inputManager;

  // Link net handle to use manager created by the game
  NetHandle::net = &netManager;

  // Use the engine's window settings for this platform to create a properly 
  // sized render surface...
  unsigned int win_x = static_cast<unsigned int>(window.GetView().getSize().x);
  unsigned int win_y = static_cast<unsigned int>(window.GetView().getSize().y);

  renderSurface.create(win_x, win_y, window.GetRenderWindow()->getSettings());

  // Use our external render surface as the game's screen
  window.SetRenderSurface(renderSurface);
}

Game::~Game() {

}

void Game::SetCommandLineValues(const cxxopts::ParseResult& values) {
  commandline = values.arguments();

  if (commandline.empty()) return;

  Logger::Log("Command line args provided");
  for (auto&& kv : commandline) {
    Logger::Logf("%s : %s", kv.key().c_str(), kv.value().c_str());
  }

  // Now that we have CLI values, we can configure 
  // other subsystems that need to read from them...
  int myPort = CommandLineValue<int>("port");
  netManager.BindPort(myPort);
}

TaskGroup Game::Boot(const cxxopts::ParseResult& values)
{
  SetCommandLineValues(values);

  isDebug = CommandLineValue<bool>("debug");

  // Initialize the engine and log the startup time
  const clock_t begin_time = clock();

  /**
  * TODO
  DrawWindow::WindowMode mode = configSettings.IsFullscreen() ? DrawWindow::WindowMode::fullscreen : DrawWindow::WindowMode::window;

  window.Initialize(windowMode);
  */

  Logger::Logf("Engine initialized: %f secs", float(clock() - begin_time) / CLOCKS_PER_SEC);

  // does shaders too
  Callback<void()> graphics;
  graphics.Slot(std::bind(&Game::RunGraphicsInit, this, &progress));

  Callback<void()> audio;
  audio.Slot(std::bind(&Game::RunAudioInit, this, &progress));

  Callback<void()> navis;
  navis.Slot(std::bind(&Game::RunNaviInit, this, &progress));

  Callback<void()> mobs;
  mobs.Slot(std::bind(&Game::RunMobInit, this, &progress));

  Callback<void()> finish;
  finish.Slot([this] {
    // Tell the input event loop how to behave when the app loses and regains focus
    inputManager.BindLoseFocusEvent(std::bind(&Game::LoseFocus, this));
    inputManager.BindRegainFocusEvent(std::bind(&Game::GainFocus, this));
    inputManager.BindResizedEvent(std::bind(&Game::Resize, this, std::placeholders::_1, std::placeholders::_2));
  });

  inputManager.SupportConfigSettings(reader);

  TaskGroup tasks;
  //tasks.AddTask("Init graphics", std::move(graphics));
  //tasks.AddTask("Init audio", std::move(audio));
  //tasks.AddTask("Load Navis", std::move(navis));
  //tasks.AddTask("Load mobs", std::move(mobs));
  //tasks.AddTask("Finishing", std::move(finish));

  graphics();
  audio();
  navis();
  mobs();
  finish();

    // Load font symbols for use across the entire engine...
  textureManager.LoadImmediately(TextureType::FONT);

  if (configSettings.IsOK()) {
    // If the file is good, use the Audio() and 
    // controller settings from the config
    audioManager.EnableAudio(reader.GetConfigSettings().IsAudioEnabled());
    audioManager.SetStreamVolume(((reader.GetConfigSettings().GetMusicLevel()) / 3.0f)*100.0f);
    audioManager.SetChannelVolume(((reader.GetConfigSettings().GetSFXLevel()) / 3.0f)*100.0f);
  }

  mouse.setTexture(textureManager.LoadTextureFromFile("resources/ui/mouse.png"));
  mouse.setScale(2.f, 2.f);
  mouseAnimation = Animation("resources/ui/mouse.animation");
  mouseAnimation << "DEFAULT" << Animator::Mode::Loop;
  mouseAlpha = 1.0;

  // set a loading spinner on the bottom-right corner of the screen
  spinner.setTexture(textureManager.LoadTextureFromFile("resources/ui/spinner.png"));
  spinner.setScale(2.f, 2.f);
  spinner.setPosition(float(window.GetView().getSize().x - 64), float(window.GetView().getSize().y - 50));

  spinnerAnimator = Animation("resources/ui/spinner.animation") << "SPIN" << Animator::Mode::Loop;

  return tasks;
}

void Game::Run()
{
  sf::Clock clock;
  float scope_elapsed = 0.0f;
  float speed = 1.0f;
  float messageCooldown = 3;

  bool inMessageState = true;

  while (window.Running()) {
    float FPS = 0.f;

    FPS = (float)(1.0 / (float)scope_elapsed);
    std::string fpsStr = std::to_string(FPS);
    fpsStr.resize(4);
    sf::String title = sf::String(std::string("FPS: ") + fpsStr);
    getWindow().setTitle(title);

    clock.restart();

    // Poll input
    inputManager.Update();

<<<<<<< HEAD
    // unused images need to be free'd 
    textureManager.HandleExpiredTextureCache();
=======
    //textureManager.HandleExpiredTextureCache();
>>>>>>> 4969e0f1

    double delta = 1.0 / static_cast<double>(frame_time_t::frames_per_second);
    this->elapsed += from_seconds(delta);

    bool nextFrameKey = inputManager.Has(InputEvents::pressed_advance_frame);
    bool resumeKey = inputManager.Has(InputEvents::pressed_resume_frames);

    // Poll net code
    netManager.Update(delta);

    if (nextFrameKey && isDebug && !frameByFrame) {
      frameByFrame = true;
    }
    else if (resumeKey && frameByFrame) {
      frameByFrame = false;
    }

    bool updateFrame = (frameByFrame && nextFrameKey) || !frameByFrame;

    if (updateFrame) {
      // Prepare for draw calls
      window.Clear();

      this->update(delta);
      this->draw();

      window.Display();
    }

    scope_elapsed = clock.getElapsedTime().asSeconds();
  }
}

void Game::SetWindowMode(DrawWindow::WindowMode mode)
{
  windowMode = mode;
}

void Game::Postprocess(ShaderType shaderType)
{
  this->postprocess = shaderManager.GetShader(shaderType);
}

void Game::NoPostprocess()
{
  this->postprocess = nullptr;
}

const sf::Vector2f Game::CameraViewOffset(Camera& camera)
{
  return window.GetView().getCenter() - camera.GetView().getCenter();
}

unsigned Game::FrameNumber() const
{
  return this->elapsed.count();
}

const Endianness Game::GetEndianness()
{
  return endian;
}

void Game::LoadConfigSettings()
{
  // try to read the config file
  configSettings = reader.GetConfigSettings();

  if (configSettings.IsOK()) {
    const WebServerInfo info = configSettings.GetWebServerInfo();
    const std::string version = info.version;
    const std::string URL = info.URL;
    const int port = info.port;
    const std::string username = info.user;
    const std::string password = info.password;

    if (URL.empty() || version.empty() || username.empty() || password.empty()) {
      Logger::Logf("One or more web server fields are empty in config.");
    }
    else {

      Logger::Logf("Connecting to web server @ %s:%i (Version %s)", URL.data(), port, version.data());

      WEBCLIENT.ConnectToWebServer(version.data(), URL.data(), port);

      auto result = WEBCLIENT.SendLoginCommand(username.data(), password.data());

      Logger::Logf("waiting for server...");

      int timeoutCount = 0;
      constexpr int MAX_TIMEOUT = 5;

      while (!is_ready(result) && timeoutCount < MAX_TIMEOUT) {
        std::this_thread::sleep_for(std::chrono::milliseconds(1000));
        Logger::Logf("timeout %i", ++timeoutCount);
      }

      if (timeoutCount == MAX_TIMEOUT) {
        Logger::Logf("Could not communicate with the server. Aborting automatic login.");
      }
      else if (is_ready(result)) {
        bool success = result.get();
        if (success) {
          Logger::Logf("Logged in! Welcome %s!", username.data());
        }
        else {
          Logger::Logf("Could not authenticate. Aborting automatic login");
        }
      }
    }
  }
}

void Game::RunNaviInit(std::atomic<int>* progress) {
  clock_t begin_time = clock();
  QueuNaviRegistration(); // Queues navis to be loaded later

  NAVIS.LoadAllNavis(*progress);

  Logger::Logf("Loaded registered navis: %f secs", float(clock() - begin_time) / CLOCKS_PER_SEC);
}

void Game::RunMobInit(std::atomic<int>* progress) {
  clock_t begin_time = clock();
  QueueMobRegistration(); // Queues mobs to be loaded later

  MOBS.LoadAllMobs(*progress);

  Logger::Logf("Loaded registered mobs: %f secs", float(clock() - begin_time) / CLOCKS_PER_SEC);
}

void Game::RunGraphicsInit(std::atomic<int> * progress) {
  clock_t begin_time = clock();
  textureManager.LoadAllTextures(*progress);

  Logger::Logf("Loaded textures: %f secs", float(clock() - begin_time) / CLOCKS_PER_SEC);

  begin_time = clock();
  shaderManager.LoadAllShaders(*progress);

  Logger::Logf("Loaded shaders: %f secs", float(clock() - begin_time) / CLOCKS_PER_SEC);
}

void Game::RunAudioInit(std::atomic<int> * progress) {
  const clock_t begin_time = clock();
  audioManager.LoadAllSources(*progress);

  Logger::Logf("Loaded Audio() sources: %f secs", float(clock() - begin_time) / CLOCKS_PER_SEC);
}

void Game::GainFocus() {
  window.RegainFocus();
  audioManager.Mute(false);

#ifdef __ANDROID__
  // TODO: Reload all graphics and somehow reassign all gl IDs to all allocated sfml graphics structures
  // Textures().RecoverLostGLContext();
  // ENGINE.RecoverLostGLContext(); // <- does the window need recreation too?
#endif
}

void Game::LoseFocus() {
  audioManager.Mute(true);
}

void Game::Resize(int newWidth, int newHeight) {
  float windowRatio = (float)newWidth / (float)newHeight;
  float viewRatio = window.GetView().getSize().x / window.GetView().getSize().y;

  showScreenBars = windowRatio >= viewRatio;
  window.Resize(newWidth, newHeight);
}<|MERGE_RESOLUTION|>--- conflicted
+++ resolved
@@ -194,12 +194,8 @@
     // Poll input
     inputManager.Update();
 
-<<<<<<< HEAD
     // unused images need to be free'd 
     textureManager.HandleExpiredTextureCache();
-=======
-    //textureManager.HandleExpiredTextureCache();
->>>>>>> 4969e0f1
 
     double delta = 1.0 / static_cast<double>(frame_time_t::frames_per_second);
     this->elapsed += from_seconds(delta);
