--- conflicted
+++ resolved
@@ -215,15 +215,14 @@
   return window.GetView().getCenter() - camera.GetView().getCenter();
 }
 
-<<<<<<< HEAD
+unsigned Game::FrameNumber() const
+{
+  return this->elapsed.count();
+}
+
 const Endianness Game::GetEndianness()
 {
   return endian;
-=======
-unsigned Game::FrameNumber() const
-{
-  return this->elapsed.count();
->>>>>>> 91341ab7
 }
 
 void Game::LoadConfigSettings()
