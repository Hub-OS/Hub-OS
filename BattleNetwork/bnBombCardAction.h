--- conflicted
+++ resolved
@@ -13,13 +13,8 @@
 public:
   BombCardAction(Character& user, int damage);
   ~BombCardAction();
-<<<<<<< HEAD
   void OnUpdate(float _elapsed);
   void OnAnimationEnd() override;
-  void EndAction();
-  void Execute();
-=======
   void OnEndAction() override;
   void OnExecute() override;
->>>>>>> 61302cfd
 };