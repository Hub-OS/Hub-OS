--- conflicted
+++ resolved
@@ -16,15 +16,9 @@
 Canodumb::Canodumb(Rank _rank)
   :  AI<Canodumb>(this), Character(_rank) {
   SetTeam(Team::blue);
-<<<<<<< HEAD
   SetName("Canodumb");
-  setTexture(TEXTURES.GetTexture(TextureType::MOB_CANODUMB_ATLAS));
-=======
-
   setTexture(Textures().GetTexture(TextureType::MOB_CANODUMB_ATLAS));
->>>>>>> 61302cfd
   setScale(2.f, 2.f);
-
   SetHealth(health);
 
   //Components setup and load
