#include "bnTextureResourceManager.h"
#include "bnAudioResourceManager.h"
#include "bnShaderResourceManager.h"
#include "bnNaviRegistration.h"
#include "bnInputManager.h"
#include "bnEngine.h"
#include "bnGameOverScene.h"
#include "bnMainMenuScene.h"
#include "bnFakeScene.h"
#include "bnAnimate.h"
#include "bnChronoXConfigReader.h"
#include "Android/bnTouchArea.h"
#include "SFML/System.hpp"

#include <time.h>
#include <queue>
#include <atomic>
#include <cmath>
#include <Swoosh/ActivityController.h>

// #define BN_REGION_JAPAN 1

// Engine addons
#include "bnQueueNaviRegistration.h"
#include "bnQueueMobRegistration.h"

// Timer
using sf::Clock;

// Swoosh activity management
using swoosh::ActivityController;

// Title card character
#define TITLE_ANIM_CHAR_SPRITES 14
#define TITLE_ANIM_CHAR_WIDTH 128
#define TITLE_ANIM_CHAR_HEIGHT 221

#define FIXED_TIME_STEP 1.0f/60.0f

void RunNaviInit(std::atomic<int>* progress) {
  clock_t begin_time = clock();

  NAVIS.LoadAllNavis(*progress);

  Logger::GetMutex()->lock();
  Logger::Logf("Loaded registered navis: %f secs", float(clock() - begin_time) / CLOCKS_PER_SEC);
  Logger::GetMutex()->unlock();
}

void RunMobInit(std::atomic<int>* progress) {
  clock_t begin_time = clock();

  MOBS.LoadAllMobs(*progress);

  Logger::GetMutex()->lock();
  Logger::Logf("Loaded registered mobs: %f secs", float(clock() - begin_time) / CLOCKS_PER_SEC);
  Logger::GetMutex()->unlock();
}


void RunGraphicsInit(std::atomic<int> * progress) {
  clock_t begin_time = clock();
  TEXTURES.LoadAllTextures(*progress);

  Logger::GetMutex()->lock();
  Logger::Logf("Loaded textures: %f secs", float(clock() - begin_time) / CLOCKS_PER_SEC);
  Logger::GetMutex()->unlock();

  begin_time = clock();
  SHADERS.LoadAllShaders(*progress);

  Logger::GetMutex()->lock();
  Logger::Logf("Loaded shaders: %f secs", float(clock() - begin_time) / CLOCKS_PER_SEC);
  Logger::GetMutex()->unlock();
}

void RunAudioInit(std::atomic<int> * progress) {
  const clock_t begin_time = clock();
  AUDIO.LoadAllSources(*progress);

  Logger::GetMutex()->lock();
  Logger::Logf("Loaded audio sources: %f secs", float(clock() - begin_time) / CLOCKS_PER_SEC);
  Logger::GetMutex()->unlock();
}

int main(int argc, char** argv) {
  // Render context must:
  //                    1) always run from main thread and 
  //                    2) load before we do any loading screen rendering
  const clock_t begin_time = clock();
  ENGINE.Initialize();
  Logger::Logf("Engine initialized: %f secs", float(clock() - begin_time) / CLOCKS_PER_SEC);

  // lazy init
  TEXTURES;
  SHADERS;
  AUDIO;
  QueuNaviRegistration(); // Queues navis to be loaded later
  QueueMobRegistration(); // Queues mobs to be loaded later

  // State flags
  bool inConfigMessageState = true;

  ChronoXConfigReader config("options.ini");

  if (!config.IsOK()) {
    inConfigMessageState = false; // skip the state
  }
  else {
    AUDIO.EnableAudio(config.IsAudioEnabled());
    INPUT.SupportChronoXGamepad(config);
  }

  sf::Texture* alert = TEXTURES.LoadTextureFromFile("resources/ui/alert.png");
  sf::Sprite alertSprite(*alert);
  alertSprite.setScale(2.f, 2.f);
  alertSprite.setOrigin(alertSprite.getLocalBounds().width / 2, alertSprite.getLocalBounds().height / 2);
  sf::Vector2f alertPos = (sf::Vector2f)((sf::Vector2i)ENGINE.GetWindow()->getSize() / 2);
  alertSprite.setPosition(sf::Vector2f(100.f, alertPos.y));

  sf::Texture* mouseTexture = TEXTURES.LoadTextureFromFile("resources/ui/mouse.png");
  sf::Sprite mouse(*mouseTexture);
  mouse.setScale(2.f, 2.f);
  Animation mouseAnimation("resources/ui/mouse.animation");
  mouseAnimation.Reload();
  mouseAnimation.SetAnimation("DEFAULT");
  mouseAnimation << Animate::Mode::Loop;
  sf::Vector2f lastMousepos;
  double mouseAlpha = 1.0;

  // Title screen logo

  #ifdef BN_REGION_JAPAN
  sf::Texture* logo = TEXTURES.LoadTextureFromFile("resources/backgrounds/title/tile.png");
  #else
  sf::Texture* logo = TEXTURES.LoadTextureFromFile("resources/backgrounds/title/tile_en.png");
  #endif

  LayeredDrawable logoSprite;
  logoSprite.setTexture(*logo);
  logoSprite.setOrigin(logoSprite.getLocalBounds().width / 2, logoSprite.getLocalBounds().height / 2);
  sf::Vector2f logoPos = (sf::Vector2f)((sf::Vector2i)ENGINE.GetWindow()->getSize() / 2);
  logoSprite.setPosition(logoPos);

  // Log output text
  sf::Font* font = TEXTURES.LoadFontFromFile("resources/fonts/NETNAVI_4-6_V3.ttf");
  sf::Text* logLabel = new sf::Text("...", *font);
  logLabel->setCharacterSize(10);
  logLabel->setOrigin(0.f, logLabel->getLocalBounds().height);
  std::vector<std::string> logs;

  // Press Start text
  sf::Font* startFont = TEXTURES.LoadFontFromFile("resources/fonts/mmbnthick_regular.ttf");

#if defined(__ANDROID__)
  sf::Text* startLabel = new sf::Text("TAP SCREEN", *startFont);
#else
  sf::Text* startLabel = new sf::Text("PRESS START", *startFont);
#endif

  startLabel->setCharacterSize(24);
  startLabel->setOrigin(0.f, startLabel->getLocalBounds().height);
  startLabel->setPosition(sf::Vector2f(180.0f, 240.f));

  sf::Text* navisLoadedLabel = new sf::Text("Loading Navi Data...", *startFont);
  navisLoadedLabel->setCharacterSize(24);
  navisLoadedLabel->setOrigin(0.f, startLabel->getLocalBounds().height);
  navisLoadedLabel->setPosition(sf::Vector2f(230.f, 230.f));

  sf::Text* mobLoadedLabel = new sf::Text("Loading Mob Data...", *startFont);
  mobLoadedLabel->setCharacterSize(24);
  mobLoadedLabel->setOrigin(0.f, startLabel->getLocalBounds().height);
  mobLoadedLabel->setPosition(sf::Vector2f(230.f, 230.f));
  /* 
  Give a message to the player before loading 
  */

  sf::Text* message = new sf::Text("Your Chrono X config settings\nhave been imported", *startFont);
  message->setCharacterSize(24);
  message->setOrigin(message->getLocalBounds().width/2.f, message->getLocalBounds().height*2);
  message->setPosition(sf::Vector2f(300.f, 200.f));

  Clock clock;
  float elapsed = 0.0f;
  float messageCooldown = 3; 

  sf::RenderTexture loadSurface;
  //loadSurface.create(480, 320, ENGINE.GetWindow()->getSettings());
  loadSurface.create(ENGINE.GetWindow()->getSize().x, ENGINE.GetWindow()->getSize().y, ENGINE.GetWindow()->getSettings());

  ENGINE.SetRenderSurface(loadSurface);

  while (inConfigMessageState && ENGINE.Running()) {
    clock.restart();

    INPUT.Update();
    
    // Prepare for next draw calls
    ENGINE.Clear();

    // Write contents to screen
    // ENGINE.Display();

    if (messageCooldown <= 0) {
      inConfigMessageState = false;
      messageCooldown = 0;
    }

    float alpha = std::min((messageCooldown)*255.f, 255.f);
    alertSprite.setColor(sf::Color((sf::Uint8)255.f, (sf::Uint8)255.f, (sf::Uint8)255.f, (sf::Uint8)alpha));
    message->setFillColor(sf::Color((sf::Uint8)255.f, (sf::Uint8)255.f, (sf::Uint8)255.f, (sf::Uint8)alpha));
    messageCooldown -= elapsed;

    ENGINE.Draw(alertSprite);
    ENGINE.Draw(message);

    loadSurface.display();

    sf::Sprite postprocess(loadSurface.getTexture());

    ENGINE.GetWindow()->draw(postprocess);
    ENGINE.GetWindow()->display();

    elapsed = static_cast<float>(clock.getElapsedTime().asSeconds());
  }

  // Cleanup
  ENGINE.Clear();

  // Title screen background
  // This will be loaded from the resource manager AFTER it's ready
  sf::Texture* bg = nullptr;
  sf::Texture* progs = nullptr;
  FrameList progAnim;
  Animate animator;
  float progAnimProgress = 0.f;
  LayeredDrawable bgSprite;
  LayeredDrawable progSprite;

  int totalObjects = (unsigned)TextureType::TEXTURE_TYPE_SIZE + (unsigned)AudioType::AUDIO_TYPE_SIZE + (unsigned)ShaderType::SHADER_TYPE_SIZE;
  std::atomic<int> progress{0};
  std::atomic<int> navisLoaded{0};
  std::atomic<int> mobsLoaded{0};

  RunGraphicsInit(&progress);
  ENGINE.SetShader(nullptr);
  loadSurface.setDefaultShader(&LOAD_SHADER(DEFAULT));

    //sf::Thread graphicsLoad(&RunGraphicsInit, &progress);
  sf::Thread audioLoad(&RunAudioInit, &progress);

  // We must deffer the thread until graphics and audio are finished
  sf::Thread navisLoad(&RunNaviInit, &navisLoaded);
  sf::Thread mobsLoad(&RunMobInit, &mobsLoaded);

  //graphicsLoad.launch();
  audioLoad.launch();

  // play some music while we wait
  AUDIO.SetStreamVolume(10);
  AUDIO.Stream("resources/loops/loop_theme.ogg");

  // Draw some stats while we wait 
  bool inLoadState = true;
  bool ready = false;
  bool loadMobs = false;

  double shaderCooldown = 2000; // 2 seconds
  double logFadeOutTimer = 4000;
  double logFadeOutSpeed = 2000;

  sf::Shader* whiteShader = nullptr;

  while(inLoadState && ENGINE.Running()) {
    clock.restart();
    
    INPUT.Update();

    float percentage = (float)progress / (float)totalObjects;
    std::string percentageStr = std::to_string((int)(percentage*100));
    ENGINE.GetWindow()->setTitle(sf::String(std::string("Loading: ") + percentageStr + "%"));

    sf::Vector2f mousepos = ENGINE.GetWindow()->mapPixelToCoords(sf::Mouse::getPosition(*ENGINE.GetWindow()));
    mouseAlpha -= elapsed/1000.0f;
    mouseAlpha = std::max(0.0, mouseAlpha);

    if (mousepos != lastMousepos) {
      lastMousepos = mousepos;
      mouseAlpha = 1.0;
    }

    mouse.setPosition(mousepos);
    mouse.setColor(sf::Color(255, 255, 255, (sf::Uint8)(255 * mouseAlpha)));
    mouseAnimation.Update(elapsed/1000.0f, mouse);

    /*
      Get next logs. One at a time for effect.
    */
    std::string log;

    Logger::GetMutex()->lock();
    if(Logger::GetNextLog(log)) {
      logs.insert(logs.begin(), log);
    }
    Logger::GetMutex()->unlock();


    if (progress == totalObjects) {
      if (!ready) {
        ready = true;

        navisLoad.launch();
      }
      else { // Else we are ready next frame
        if (!bg) {
          // NOW we can load resources from internal storage throughout the game
          try {
            bg = TEXTURES.GetTexture(TextureType::BACKGROUND_BLUE);
            bgSprite.setTexture(*bg);
            bgSprite.setScale(2.f, 2.f);
          }
          catch (std::exception e) {
            // didnt catchup? debug
          }
        }

        if (!progs) {
          // NOW we can load resources from internal storage throughout the game
          try {
            progs = TEXTURES.GetTexture(TextureType::TITLE_ANIM_CHAR);

            progSprite.setTexture(*progs);
            progSprite.setPosition(200.f, 0.f);
            progSprite.setScale(2.f, 2.f);

            int i = 0;
            for (int x = 0; x < TITLE_ANIM_CHAR_SPRITES; x++) {
              progAnim.Add(1.f/(float)TITLE_ANIM_CHAR_SPRITES, sf::IntRect(TITLE_ANIM_CHAR_WIDTH*i, 0, TITLE_ANIM_CHAR_WIDTH, TITLE_ANIM_CHAR_HEIGHT));
              i++;
            }

          }
          catch (std::exception e) {
            // didnt catchup? debug
          }
        }

        if (!whiteShader) {
          try {
            whiteShader = SHADERS.GetShader(ShaderType::WHITE_FADE);
            whiteShader->setUniform("opacity", 0.0f);
            ENGINE.SetShader(whiteShader);
          }
          catch (std::exception e) {
            // didnt catchup? debug
          }
        }

        shaderCooldown -= elapsed;
        progAnimProgress += elapsed/2000.f;

        if (shaderCooldown < 0) {
          shaderCooldown = 0;
        }

        // Just a bunch of timers for events on screen
        if (shaderCooldown == 0) {
          logFadeOutTimer -= elapsed;
        }

        if (logFadeOutTimer <= 0) {
          logFadeOutSpeed -= elapsed;
        }

        if (logFadeOutSpeed < 0) {
          logFadeOutSpeed = 0;
        }

        // keep animation in bounds
        if (progAnimProgress > 1.f) {
          progAnimProgress = 0.f;
        }

        // update shader 
        whiteShader->setUniform("opacity", (float)(shaderCooldown / 1000.f)*0.5f);
      }

      bool shouldStart = INPUT.Has(PRESSED_START);

#ifdef __ANDROID__
        shouldStart = sf::Touch::isDown(0);
#endif
        if (shouldStart && navisLoaded == NAVIS.Size()) {
        inLoadState = false;
      }
    }

    // Prepare for next draw calls
    ENGINE.Clear();

    // if background is ready and loaded from threads...
    if (ready) {
      // show it 
      ENGINE.Draw(&bgSprite);

      if (INPUT.HasChronoXGamepadSupport()) {
        sf::Sprite gamePadICon(*TEXTURES.GetTexture(TextureType::GAMEPAD_SUPPORT_ICON));
        gamePadICon.setScale(2.f, 2.f);
        gamePadICon.setPosition(10.f, 5.0f);
        ENGINE.Draw(gamePadICon);
      }
    }

    // Draw logs on top of bg
    for (int i = 0; i < logs.size(); i++) {
      // fade from newest to oldest
      // newest at bottom full opacity 
      // oldest at the top (at most 30 on screen) at full transparency
      logLabel->setString(logs[i]);
      logLabel->setPosition(0.f, 320 - (i * 10.f) - 15.f);
      logLabel->setFillColor(sf::Color(255, 255, 255, (sf::Uint8)((logFadeOutSpeed/2000.f)*std::fmax(0, 255 - (255 / 30)*i))));
      ENGINE.Draw(logLabel);
    }

    if (progs) {
      animator(progAnimProgress, progSprite, progAnim);
      ENGINE.Draw(&progSprite);

      if (navisLoaded < (int)NAVIS.Size()) {
        navisLoadedLabel->setString(std::string("Loading Navi Data ") + std::to_string(navisLoaded) + " / " + std::to_string(NAVIS.Size()));
        sf::FloatRect bounds = navisLoadedLabel->getLocalBounds();
        sf::Vector2f origin = {bounds.width / 2.0f, bounds.height / 2.0f};
        navisLoadedLabel->setOrigin(origin);
        ENGINE.Draw(navisLoadedLabel);
      }
      else {
        if (mobsLoaded < (int)MOBS.Size()) {
          if (!loadMobs) {
            loadMobs = true;
            mobsLoad.launch();
          }
          else {
            mobLoadedLabel->setString(std::string("Loading Mob Data ") + std::to_string(mobsLoaded) + " / " + std::to_string(MOBS.Size()));
            sf::FloatRect bounds = mobLoadedLabel->getLocalBounds();
            sf::Vector2f origin = { bounds.width / 2.0f, bounds.height / 2.0f };
            mobLoadedLabel->setOrigin(origin);
            ENGINE.Draw(mobLoadedLabel);
          }
        }
        else {
          // Finally everything is loaded
          INPUT.Update();
          ENGINE.Draw(startLabel);
        }
      }
    }

<<<<<<< HEAD
    loadSurface.display();
=======
    ENGINE.Draw(&logoSprite);
    ENGINE.DrawUnderlay();
    ENGINE.DrawLayers();
    ENGINE.DrawOverlay();
>>>>>>> 53632558

    sf::Sprite postprocess(loadSurface.getTexture());

    auto states = sf::RenderStates::Default;
    //states.transform.scale(4.f,4.f);

    states.shader = SHADERS.GetShader(ShaderType::DEFAULT);

    ENGINE.GetWindow()->draw(postprocess, states);

#ifndef __ANDROID__
    ENGINE.GetWindow()->draw(mouse, states);
#endif

    ENGINE.GetWindow()->display();

    elapsed = static_cast<float>(clock.getElapsedTime().asMilliseconds());
  }

  sf::Texture loadingScreenSnapshot;; // = ENGINE.GetRenderSurface().getTexture();

  // Cleanup
  ENGINE.RevokeShader();
  ENGINE.Clear();
  delete mobLoadedLabel;
  delete navisLoadedLabel;
  delete logLabel;
  delete font;
  delete logo;

  // Stop music and go to menu screen 
  AUDIO.StopStream();

  // Create an activity controller 
  // Behaves like a state machine using stacks
  sf::Vector2u virtualWindowSize(480, 320);
  ActivityController app(*ENGINE.GetWindow(), virtualWindowSize);
  app.push<GameOverScene>();
  app.push<MainMenuScene>();

  // This scene will immediately pop off the stack 
  // and segue into the previous scene on the stack: MainMenuScene
  app.push<FakeScene>(loadingScreenSnapshot);

  double remainder = 0;
  elapsed = 0;

  srand((unsigned int)time(nullptr));

#ifdef __ANDROID__
  /* Android touch areas*/
  TouchArea& rightSide = TouchArea::create(sf::IntRect(240, 0, 240, 320));

  rightSide.enableExtendedRelease(true);
  bool releasedB = false;

  rightSide.onTouch([]() {
      INPUT.VirtualKeyEvent(InputEvent::RELEASED_A);
  });

  rightSide.onRelease([&releasedB](sf::Vector2i delta) {
      INPUT.VirtualKeyEvent(InputEvent::PRESSED_A);
      releasedB = false;

  });

  rightSide.onDrag([&releasedB](sf::Vector2i delta){
      if(delta.x < -40 && !releasedB) {
        INPUT.VirtualKeyEvent(InputEvent::PRESSED_B);
        INPUT.VirtualKeyEvent(InputEvent::RELEASED_B);
        releasedB = true;
      }
  });

  rightSide.onDefault([&releasedB]() {
      releasedB = false;
  });

  TouchArea& custSelectButton = TouchArea::create(sf::IntRect(0, 0, 480, 100));
  custSelectButton.onTouch([]() {
      INPUT.VirtualKeyEvent(InputEvent::PRESSED_START);
  });
  custSelectButton.onRelease([](sf::Vector2i delta) {
      INPUT.VirtualKeyEvent(InputEvent::RELEASED_START);
  });

  TouchArea& dpad = TouchArea::create(sf::IntRect(0, 0, 240, 320));
  dpad.enableExtendedRelease(true);
  dpad.onDrag([](sf::Vector2i delta) {
      Logger::Log("dpad delta: " + std::to_string(delta.x) + ", " + std::to_string(delta.y));

    if(delta.x > 40) {
      INPUT.VirtualKeyEvent(InputEvent::PRESSED_RIGHT);
    }

    if(delta.x < -40) {
      INPUT.VirtualKeyEvent(InputEvent::PRESSED_LEFT);
    }

    if(delta.y > 40) {
      INPUT.VirtualKeyEvent(InputEvent::PRESSED_DOWN);
    }

    if(delta.y < -40) {
      INPUT.VirtualKeyEvent(InputEvent::PRESSED_UP);
    }
  });
#endif

  // Make sure we didn't quit the loop prematurely
  while (ENGINE.Running()) {
      // Non-simulation
      elapsed = static_cast<float>(clock.restart().asSeconds()) + static_cast<float>(remainder);

      INPUT.Update();

      float FPS = 0.f;

      FPS = (float) (1.0 / (float) elapsed);
      std::string fpsStr = std::to_string(FPS);
      fpsStr.resize(4);
      ENGINE.GetWindow()->setTitle(sf::String(std::string("FPS: ") + fpsStr));


      // Use the activity controller to update and draw scenes
      app.update((float) FIXED_TIME_STEP);

      sf::Vector2f mousepos = ENGINE.GetWindow()->mapPixelToCoords(
              sf::Mouse::getPosition(*ENGINE.GetWindow()));
      mouseAlpha -= FIXED_TIME_STEP;
      mouseAlpha = std::max(0.0, mouseAlpha);

      if (mousepos != lastMousepos) {
          lastMousepos = mousepos;
          mouseAlpha = 1.0;
      }

      mouse.setPosition(mousepos);
      mouse.setColor(sf::Color(255, 255, 255, (sf::Uint8) (255 * mouseAlpha)));
      mouseAnimation.Update((float) FIXED_TIME_STEP, mouse);

      ENGINE.Clear();
      ENGINE.DrawUnderlay();
      ENGINE.DrawLayers();
      ENGINE.DrawOverlay();

      auto states = sf::RenderStates::Default;
      //states.transform.scale(4.f,4.f);
      states.shader = SHADERS.GetShader(ShaderType::DEFAULT);

      app.draw(loadSurface);
      loadSurface.display();

      sf::Sprite toScreen(loadSurface.getTexture());
      ENGINE.GetWindow()->draw(toScreen, states);

#ifndef __ANDROID__
      ENGINE.GetWindow()->draw(mouse, states);
#endif

      ENGINE.GetWindow()->display();

  }
  delete mouseTexture;

#if defined(__ANDROID__)
TouchArea::free();
#endif

  return EXIT_SUCCESS;
}<|MERGE_RESOLUTION|>--- conflicted
+++ resolved
@@ -455,14 +455,7 @@
       }
     }
 
-<<<<<<< HEAD
     loadSurface.display();
-=======
-    ENGINE.Draw(&logoSprite);
-    ENGINE.DrawUnderlay();
-    ENGINE.DrawLayers();
-    ENGINE.DrawOverlay();
->>>>>>> 53632558
 
     sf::Sprite postprocess(loadSurface.getTexture());
 
@@ -524,13 +517,16 @@
   });
 
   rightSide.onRelease([&releasedB](sf::Vector2i delta) {
+    if(!releasedB) {
       INPUT.VirtualKeyEvent(InputEvent::PRESSED_A);
-      releasedB = false;
+    }
+
+    releasedB = false;
 
   });
 
   rightSide.onDrag([&releasedB](sf::Vector2i delta){
-      if(delta.x < -40 && !releasedB) {
+      if(delta.x < -25 && !releasedB) {
         INPUT.VirtualKeyEvent(InputEvent::PRESSED_B);
         INPUT.VirtualKeyEvent(InputEvent::RELEASED_B);
         releasedB = true;
@@ -554,19 +550,19 @@
   dpad.onDrag([](sf::Vector2i delta) {
       Logger::Log("dpad delta: " + std::to_string(delta.x) + ", " + std::to_string(delta.y));
 
-    if(delta.x > 40) {
+    if(delta.x > 30) {
       INPUT.VirtualKeyEvent(InputEvent::PRESSED_RIGHT);
     }
 
-    if(delta.x < -40) {
+    if(delta.x < -30) {
       INPUT.VirtualKeyEvent(InputEvent::PRESSED_LEFT);
     }
 
-    if(delta.y > 40) {
+    if(delta.y > 30) {
       INPUT.VirtualKeyEvent(InputEvent::PRESSED_DOWN);
     }
 
-    if(delta.y < -40) {
+    if(delta.y < -30) {
       INPUT.VirtualKeyEvent(InputEvent::PRESSED_UP);
     }
   });
