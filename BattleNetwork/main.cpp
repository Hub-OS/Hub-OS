--- conflicted
+++ resolved
@@ -1,4 +1,3 @@
-<<<<<<< HEAD
 #include "bnGame.h"
 #include "bnQueueNaviRegistration.h"
 #include "bnQueueMobRegistration.h"
@@ -6,896 +5,6 @@
 int main(int argc, char** argv) {
   QueuNaviRegistration(); // Queues navis to be loaded later
   QueueMobRegistration(); // Queues mobs to be loaded later
-=======
-/*! \file  Main.cpp 
- *  \brief Main entry for the application.
- *         Loads resources for the entire game.
- * 
- * The main entry for the program loads resources in real-time
- * and prints status information for each resource in the background
- * of the title screen. 
- * 
- * All queued 3rd party plugins for navis, cards, and mobs are
- * parsed and loaded into the resource managers after primary
- * resources are loaded. 
- * 
- * Once all items are loaded, the user is allowed to press start and 
- * play. From there, the Swoosh ActivityController controls the state
- * of the app until the user quits. Afterwards all resources
- * are cleaned up.
- */
-
-#include "bnTextureResourceManager.h"
-#include "bnAudioResourceManager.h"
-#include "bnShaderResourceManager.h"
-#include "bnWebClientMananger.h"
-#include "bnNaviRegistration.h"
-#include "bnInputManager.h"
-#include "bnEngine.h"
-#include "bnGameOverScene.h"
-#include "bnMainMenuScene.h"
-#include "bnAnimator.h"
-#include "bnConfigReader.h"
-#include "bnConfigScene.h"
-#include "Segues/DiamondTileCircle.h"
-#include "SFML/System.hpp"
-
-#include <time.h>
-#include <queue>
-#include <atomic>
-#include <cmath>
-#include <Swoosh/ActivityController.h>
-#include <Swoosh/Ease.h>
-
-#define ONB_REGION_JAPAN 0
-#define ONB_ENABLE_PIXELATE_GFX 0
-
-// Engine addons
-#include "bnQueueNaviRegistration.h"
-#include "bnQueueMobRegistration.h"
-
-// Timer
-using sf::Clock;
-
-// Swoosh activity management
-using swoosh::ActivityController;
-using namespace swoosh::types;
-
-// Title card character
-// NOTE: This is legacy code written before
-//        reusable animation classes and
-//        shader resource manager. 
-//        Can be upgraded.
-#define TITLE_ANIM_CHAR_SPRITES 14
-#define TITLE_ANIM_CHAR_WIDTH 128
-#define TITLE_ANIM_CHAR_HEIGHT 221
-
-// GBA draws 60 frames in one seconds
-#define FIXED_TIME_STEP 1.0f/60.0f
-
-/*! \brief This thread initializes all navis
- * 
- * Uses an std::atomic<int> pointer 
- * to keep track of all successfully loaded
- * objects.
- * 
- * After the media resources are loaded we
- * safely load all registered navis.
- * Loaded navis will show up in navi select
- * screen and can be chosen to play as in 
- * battle.
- */
-void RunNaviInit(std::atomic<int>* progress) {
-  clock_t begin_time = clock();
-
-  NAVIS.LoadAllNavis(*progress);
-
-  Logger::Logf("Loaded registered navis: %f secs", float(clock() - begin_time) / CLOCKS_PER_SEC);
-}
-
-/*! \brief This thread tnitializes all mobs
- * 
- * @see RunNaviInit()
- * 
- * After the media resources are loaded we 
- * safely load all registed mobs.
- * Loaded mobs will show up in mob select
- * screen and can be chosen to battle 
- * against.
- */
-void RunMobInit(std::atomic<int>* progress) {
-  clock_t begin_time = clock();
-
-  MOBS.LoadAllMobs(*progress);
-
-  Logger::Logf("Loaded registered mobs: %f secs", float(clock() - begin_time) / CLOCKS_PER_SEC);
-}
-
-/*! \brief This thread loads textures and shaders
- * 
- * Uses and std::atomic<int> pointer to keep
- * count of successfully loaded objects
- */
-void RunGraphicsInit(std::atomic<int> * progress) {
-  clock_t begin_time = clock();
-  TEXTURES.LoadAllTextures(*progress);
-
-  Logger::Logf("Loaded textures: %f secs", float(clock() - begin_time) / CLOCKS_PER_SEC);
-
-  begin_time = clock();
-  SHADERS.LoadAllShaders(*progress);
-
-  Logger::Logf("Loaded shaders: %f secs", float(clock() - begin_time) / CLOCKS_PER_SEC);
-}
-
-/*! \brief This thread loads sound effects
- * 
- * Uses and std::atomic<int> pointer to keep
- * count of successfully loaded objects
- */
-void RunAudioInit(std::atomic<int> * progress) {
-  const clock_t begin_time = clock();
-  AUDIO.LoadAllSources(*progress);
-
-  Logger::Logf("Loaded audio sources: %f secs", float(clock() - begin_time) / CLOCKS_PER_SEC);
-}
-
-/*! \brief This function describes how the app behaves on focus regain
- *  
- * Refresh the graphics context and enable audio again 
- */
-void AppRegainFocus() {
-  ENGINE.RegainFocus();
-  AUDIO.EnableAudio(true);
-
-#ifdef __ANDROID__
-  // TODO: Reload all graphics and somehow reassign all gl IDs to all allocated sfml graphics structures
-  // TEXTURES.RecoverLostGLContext();
-  // ENGINE.RecoverLostGLContext(); // <- does the window need recreation too?
-#endif
-}
-/*! \brief This function describes how the app behaves on window resize
- *
- * Refresh the viewport
- */
-
-void AppResize(int newWidth, int newHeight) {
-  ENGINE.Resize(newWidth, newHeight);
-}
-
-/*! \brief This function describes how the app behaves on focus lost
- * 
- * Mute the audio 
- */
-void AppLoseFocus() {
-  AUDIO.EnableAudio(false);
-}
-
-int main(int argc, char** argv) {
-    // lazy init
-    // 
-    // These macros hide the singleton that
-    // allocates the resource managers when 
-    // they are first called
-    TEXTURES;
-    SHADERS;
-    AUDIO;
-    WEBCLIENT;
-
-    // try to read the config file
-    ConfigReader reader("config.ini");
-    ConfigSettings configSettings = reader.GetConfigSettings();
-
-    if (configSettings.IsOK()) {
-        const WebServerInfo info = configSettings.GetWebServerInfo();
-        const std::string version = info.version;
-        const std::string URL = info.URL;
-        const int port = info.port;
-        const std::string username = info.user;
-        const std::string password = info.password;
-
-        if (URL.empty() || version.empty() || username.empty() || password.empty()) {
-            Logger::Logf("One or more web server fields are empty in config.");
-        }
-        else {
-
-            Logger::Logf("Connecting to web server @ %s:%i (Version %s)", URL.data(), port, version.data());
-
-            WEBCLIENT.ConnectToWebServer(version.data(), URL.data(), port);
-
-            auto result = WEBCLIENT.SendLoginCommand(username.data(), password.data());
-
-            Logger::Logf("waiting for server...");
-
-            int timeoutCount = 0;
-            constexpr int MAX_TIMEOUT = 5;
-
-            while (!is_ready(result) && timeoutCount < MAX_TIMEOUT) {
-                std::this_thread::sleep_for(std::chrono::milliseconds(1000));
-                Logger::Logf("timeout %i", ++timeoutCount);
-            }
-
-            if (timeoutCount == MAX_TIMEOUT) {
-                Logger::Logf("Could not communicate with the server. Aborting automatic login.");
-            }
-            else if (is_ready(result)) {
-                bool success = result.get();
-                if (success) {
-                    Logger::Logf("Logged in! Welcome %s!", username.data());
-                }
-                else {
-                    Logger::Logf("Could not authenticate. Aborting automatic login");
-                }
-            }
-        }
-    }
-
-    // Initialize the engine and log the startup time
-    const clock_t begin_time = clock();
-    Engine::WindowMode mode = configSettings.IsFullscreen()? Engine::WindowMode::fullscreen : Engine::WindowMode::window;
-
-    ENGINE.Initialize(mode);
-    Logger::Logf("Engine initialized: %f secs", float(clock() - begin_time) / CLOCKS_PER_SEC);
-
-    QueuNaviRegistration(); // Queues navis to be loaded later
-    QueueMobRegistration(); // Queues mobs to be loaded later
-
-    // Tell the input event loop how to behave when the app loses and regains focus
-    INPUT.BindLoseFocusEvent(AppLoseFocus);
-    INPUT.BindRegainFocusEvent(AppRegainFocus);
-    INPUT.BindResizedEvent(AppResize);
-    INPUT.SupportConfigSettings(reader);
-
-    if (configSettings.IsOK()) {
-        // If the file is good, use the audio and 
-        // controller settings from the config
-        AUDIO.EnableAudio(reader.GetConfigSettings().IsAudioEnabled());
-        AUDIO.SetStreamVolume(((reader.GetConfigSettings().GetMusicLevel()) / 3.0f)*100.0f);
-        AUDIO.SetChannelVolume(((reader.GetConfigSettings().GetSFXLevel()) / 3.0f)*100.0f);
-    }
-
-    /**
-    Because the resource managers have yet to be loaded 
-    We must manually load some graphics ourselves
-    */
-    std::shared_ptr<sf::Texture> alert = TEXTURES.LoadTextureFromFile("resources/ui/alert.png");
-    sf::Sprite alertSprite(*alert);
-    alertSprite.setScale(2.f, 2.f);
-    alertSprite.setOrigin(alertSprite.getLocalBounds().width / 2, alertSprite.getLocalBounds().height / 2);
-    sf::Vector2f alertPos = (sf::Vector2f)((sf::Vector2i)ENGINE.GetWindow()->getSize() / 2);
-    alertSprite.setPosition(sf::Vector2f(100.f, alertPos.y));
-
-    std::shared_ptr<sf::Texture> mouseTexture = TEXTURES.LoadTextureFromFile("resources/ui/mouse.png");
-    sf::Sprite mouse(*mouseTexture);
-    mouse.setScale(2.f, 2.f);
-    Animation mouseAnimation("resources/ui/mouse.animation");
-    mouseAnimation.Reload();
-    mouseAnimation.SetAnimation("DEFAULT");
-    mouseAnimation << Animator::Mode::Loop;
-    sf::Vector2f lastMousepos;
-    double mouseAlpha = 1.0;
-
-    // set a loading spinner on the bottom-right corner of the screen
-    std::shared_ptr<sf::Texture> spinnerTexture = TEXTURES.LoadTextureFromFile("resources/ui/spinner.png");
-    sf::Sprite spinner(*spinnerTexture);
-    spinner.setScale(2.f, 2.f);
-    spinner.setPosition(float(ENGINE.GetWindow()->getSize().x - 64), float(ENGINE.GetWindow()->getSize().y - 50));
-
-    Animation spinnerAnimator("resources/ui/spinner.animation");
-    spinnerAnimator.Load();
-    spinnerAnimator.SetAnimation("SPIN");
-    spinnerAnimator << Animator::Mode::Loop;
-
-    // Title screen logo based on region
-    #if ONB_REGION_JAPAN
-    std::shared_ptr<sf::Texture> logo = TEXTURES.LoadTextureFromFile("resources/backgrounds/title/tile.png");
-    #else
-    std::shared_ptr<sf::Texture> logo = TEXTURES.LoadTextureFromFile("resources/backgrounds/title/tile_en.png");
-    #endif
-
-    SpriteProxyNode logoSprite;
-
-    logoSprite.setTexture(logo);
-    logoSprite.setOrigin(logoSprite.getLocalBounds().width / 2, logoSprite.getLocalBounds().height / 2);
-    sf::Vector2f logoPos = sf::Vector2f(240.f, 160.f);
-    logoSprite.setPosition(logoPos);
-
-    // Log output text
-    std::shared_ptr<sf::Font> font = TEXTURES.LoadFontFromFile("resources/fonts/NETNAVI_4-6_V3.ttf");
-    sf::Text* logLabel = new sf::Text("...", *font);
-    logLabel->setCharacterSize(10);
-    logLabel->setOrigin(0.f, logLabel->getLocalBounds().height);
-    std::vector<std::string> logs;
-
-    // Press Start text
-    std::shared_ptr<sf::Font> startFont = TEXTURES.LoadFontFromFile("resources/fonts/mmbnthick_regular.ttf");
-
-    #if defined(__ANDROID__)
-    sf::Text* startLabel = new sf::Text("TAP SCREEN", *startFont);
-    #else
-    sf::Text* startLabel = new sf::Text("PRESS START", *startFont);
-    #endif
-
-    startLabel->setCharacterSize(24);
-    startLabel->setOrigin(0.f, startLabel->getLocalBounds().height);
-    startLabel->setPosition(sf::Vector2f(180.0f, 240.f));
-
-    // Loaded navis label text
-    sf::Text* navisLoadedLabel = new sf::Text("Loading Navi Data...", *startFont);
-    navisLoadedLabel->setCharacterSize(24);
-    navisLoadedLabel->setOrigin(0.f, startLabel->getLocalBounds().height);
-    navisLoadedLabel->setPosition(sf::Vector2f(230.f, 230.f));
-
-
-    // Loaded mobs label text
-    sf::Text* mobLoadedLabel = new sf::Text("Loading Mob Data...", *startFont);
-    mobLoadedLabel->setCharacterSize(24);
-    mobLoadedLabel->setOrigin(0.f, startLabel->getLocalBounds().height);
-    mobLoadedLabel->setPosition(sf::Vector2f(230.f, 230.f));
-
-    sf::Text* message = new sf::Text("This software is non profit\nIP rights belong to Capcom", *startFont);
-    message->setCharacterSize(24);
-    message->setOrigin(message->getLocalBounds().width/2.f, message->getLocalBounds().height*2);
-    message->setPosition(sf::Vector2f(300.f, 200.f));
-
-    Clock clock;
-    float elapsed = 0.0f;
-    float speed = 1.0f;
-    float messageCooldown = 3;
-
-    // We need a render surface to draw to so Swoosh ActivityController
-    // can add screen transition effects from the title screen
-    sf::RenderTexture loadSurface;
-
-    // Use the engine's window settings for this platform to create a properly 
-    // sized render surface...
-    loadSurface.create(ENGINE.GetWindow()->getSize().x, ENGINE.GetWindow()->getSize().y, ENGINE.GetWindow()->getSettings());
-  
-    // Use our external render surface as the game's screen
-    ENGINE.SetRenderSurface(loadSurface);
-
-    bool inMessageState = true;
-
-    while (inMessageState && ENGINE.Running()) {
-        clock.restart();
-
-        // Poll input
-        INPUT.Update();
-
-        // Prepare for next draw calls
-        ENGINE.Clear();
-
-        // If 3 seconds is over, exit this loop
-        if (messageCooldown <= 0) {
-            inMessageState = false;
-            messageCooldown = 0;
-        }
-
-        // Fade out 
-        float alpha = std::min((messageCooldown)*255.f, 255.f);
-        alertSprite.setColor(sf::Color((sf::Uint8)255.f, (sf::Uint8)255.f, (sf::Uint8)255.f, (sf::Uint8)alpha));
-        message->setFillColor(sf::Color((sf::Uint8)255.f, (sf::Uint8)255.f, (sf::Uint8)255.f, (sf::Uint8)alpha));
-        messageCooldown -= elapsed*speed;
-
-        // Draw the message
-        ENGINE.Draw(alertSprite);
-        ENGINE.Draw(message);
-
-        // Flip the buffer 
-        loadSurface.display();
-
-        // Create a sf::Drawable from the buffer's texture data
-        sf::Sprite postprocess(loadSurface.getTexture());
-
-        bool startPressed = (INPUT.IsConfigFileValid() ? INPUT.Has(EventTypes::PRESSED_CONFIRM) : false) || INPUT.GetAnyKey() == sf::Keyboard::Return;
-
-        if (startPressed) {
-            speed = 5.f;
-        }
-
-        // Draw it to the screen
-        ENGINE.GetWindow()->draw(postprocess);
-    
-        // Show the screen
-        ENGINE.GetWindow()->display();
-
-        elapsed = static_cast<float>(clock.getElapsedTime().asSeconds());
-    }
-
-    // Cleanup
-    ENGINE.Clear();
-
-    // Title screen background
-    // This will be loaded from the resource manager AFTER it's ready
-    std::shared_ptr<sf::Texture> bg = nullptr;
-    std::shared_ptr<sf::Texture> progs = nullptr;
-    std::shared_ptr<sf::Texture> cursor = nullptr;
-
-    // List of frames
-    FrameList progAnim;
-  
-    // Animator object uses frames to animate
-    Animator animator;
-    float progAnimProgress = 0.f;
-  
-    SpriteProxyNode bgSprite;
-    SpriteProxyNode progSprite;
-    SpriteProxyNode cursorSprite;
-    float totalElapsed = 0.f;
-
-    // When progress is equal to the totalObject count, we are 100% ready
-    int totalObjects = (unsigned)TextureType::TEXTURE_TYPE_SIZE 
-                    + (unsigned)AudioType::AUDIO_TYPE_SIZE 
-                    + (unsigned)ShaderType::SHADER_TYPE_SIZE;
-                   
-    std::atomic<int> progress{0};
-    std::atomic<int> navisLoaded{0};
-    std::atomic<int> mobsLoaded{0};
-
-    //RunGraphicsInit(&progress); // TODO: needed for android?
-    ENGINE.SetShader(nullptr);
-
-    #ifdef __ANDROID__
-    loadSurface.setDefaultShader(&LOAD_SHADER(DEFAULT));
-    #endif
-
-    sf::Thread graphicsLoad(&RunGraphicsInit, &progress);
-    sf::Thread audioLoad(&RunAudioInit, &progress);
-
-    // We must deffer these threads until graphics and audio are finished
-    sf::Thread navisLoad(&RunNaviInit, &navisLoaded);
-    sf::Thread mobsLoad(&RunMobInit, &mobsLoaded);
-
-    graphicsLoad.launch();
-    audioLoad.launch();
-
-    // stream some music while we wait
-    AUDIO.Stream("resources/loops/loop_theme.ogg");
-
-    // Draw some log info while we wait
-    bool inLoadState = true;
-    bool ready = false;
-    bool loadMobs = false;
-    bool pressedStart = false;
-
-    int selected = 0; // menu options are CONTINUE (0) and CONFIGURE (1)
-
-    // When resources are loaded, flash the screen white
-    double shaderCooldown = 2000;  // 2 seconds
-    double logFadeOutTimer = 4000; // 4 seconds of idle before logs fade out
-    double logFadeOutSpeed = 2000; // 2 seconds for logs to fade out
-
-    // Because the graphics are loading, we may not have the shader yet
-    // Point to null
-    sf::Shader* whiteShader = nullptr;
-
-    while(inLoadState && ENGINE.Running()) {
-        clock.restart();
-    
-        INPUT.Update();
-
-        // Set title bar to loading %
-        float percentage = (float)progress / (float)totalObjects;
-        std::string percentageStr = std::to_string((int)(percentage*100));
-        ENGINE.GetWindow()->setTitle(sf::String(std::string("Loading: ") + percentageStr + "%"));
-
-        // Show the mouse to the user
-        sf::Vector2f mousepos = ENGINE.GetWindow()->mapPixelToCoords(sf::Mouse::getPosition(*ENGINE.GetWindow()));
-    
-        // Mouse fades out if not being used
-        mouseAlpha -= elapsed/1000.0f;
-        mouseAlpha = std::max(0.0, mouseAlpha);
-
-        // Mouse shows up when touched
-        if (mousepos != lastMousepos) {
-            lastMousepos = mousepos;
-            mouseAlpha = 1.0;
-        }
-
-        mouse.setPosition(mousepos);
-        mouse.setColor(sf::Color(255, 255, 255, (sf::Uint8)(255 * mouseAlpha)));
-    
-        // Mouse blinks
-        mouseAnimation.Update(elapsed/1000.0f, mouse);
-
-        /*
-            Get next logs. One at a time for effect.
-        */
-        std::string log;
-
-        if(Logger::GetNextLog(log)) {
-            logs.insert(logs.begin(), log);
-        }
-
-        // If progress is equal to total resources, 
-        // we can show graphics and load external data
-        if (progress == totalObjects) {
-            // `ready` boolean is used to track if we loaded media 
-            if (!ready) {
-                ready = true;
-
-                // Now that media is ready, we can launch the navis thread
-                navisLoad.launch();
-            }
-            else { // This `else` clause effectively waits 1 more frame before trying to load the bg and prog graphics
-                // Else we may be ready this frame
-                if (!bg) {
-                    // Load resources from internal storage
-                    try {
-                        bg = TEXTURES.GetTexture(TextureType::BG_BLUE);
-                        bgSprite.setTexture(bg);
-                        bgSprite.setScale(2.f, 2.f);
-                    }
-                    catch (std::exception& e) {
-                        Logger::Log(e.what());
-                    }
-                }
-
-                if (!progs) {
-                    // Load resources from internal storage
-                    try {
-                        progs = TEXTURES.GetTexture(TextureType::TITLE_ANIM_CHAR);
-
-                        progSprite.setTexture(progs);
-                        progSprite.setPosition(200.f, 0.f);
-                        progSprite.setScale(2.f, 2.f);
-
-                        // This adds the title character frames to the FramesList 
-                        // to animate
-                        int i = 0;
-                        for (int x = 0; x < TITLE_ANIM_CHAR_SPRITES; x++) {
-                            progAnim.Add(1.f/(float)TITLE_ANIM_CHAR_SPRITES, sf::IntRect(TITLE_ANIM_CHAR_WIDTH*i, 0, TITLE_ANIM_CHAR_WIDTH, TITLE_ANIM_CHAR_HEIGHT));
-                            i++;
-                        }
-
-                    }
-                    catch (std::exception& e) {
-                        Logger::Log(e.what());
-                    }
-                }
-
-                if (!cursor) {
-                    // Load resources from internal storage
-                    try {
-                        cursor = TEXTURES.GetTexture(TextureType::TEXT_BOX_CURSOR);
-
-                        cursorSprite.setTexture(cursor);
-                        cursorSprite.setPosition(sf::Vector2f(160.0f, 225.f));
-                        cursorSprite.setScale(2.f, 2.f);
-                    }
-                    catch (std::exception e) {
-                        // didnt catchup? debug
-                    }
-                }
-
-                if (!whiteShader) {
-                    try {
-                        whiteShader = SHADERS.GetShader(ShaderType::WHITE_FADE);
-                        whiteShader->setUniform("opacity", 0.0f);
-                        ENGINE.SetShader(whiteShader);
-                    }
-                    catch (std::exception e) {
-                        // didnt catchup? debug
-                    }
-                }
-
-                shaderCooldown -= elapsed;
-                progAnimProgress += elapsed/2000.f;
-
-                // If the white flash is less than zero
-                // can cause unexpected visual effects
-                if (shaderCooldown < 0) {
-                    shaderCooldown = 0;
-                }
-
-                // Adjust timers by elapsed time
-                if (shaderCooldown == 0) {
-                    logFadeOutTimer -= elapsed;
-                }
-
-                if (logFadeOutTimer <= 0) {
-                    logFadeOutSpeed -= elapsed;
-                }
-
-                if (logFadeOutSpeed < 0) {
-                    logFadeOutSpeed = 0;
-                }
-
-                // keep animation in bounds
-                if (progAnimProgress > 1.f) {
-                    progAnimProgress = 0.f;
-                }
-
-                // update white flash
-                whiteShader->setUniform("opacity", (float)(shaderCooldown / 1000.f)*0.5f);
-            }
-        }
-
-        // Prepare for next draw calls
-        ENGINE.Clear();
-
-        // if background is ready and loaded from threads...
-        if (ready) {
-            // show it
-            ENGINE.Draw(&bgSprite);
-
-            // Show the gamepad icon at the top-left if we have joystick support
-            if (INPUT.IsJosytickAvailable()) {
-                sf::Sprite gamePadICon(*TEXTURES.GetTexture(TextureType::GAMEPAD_SUPPORT_ICON));
-                gamePadICon.setScale(2.f, 2.f);
-                gamePadICon.setPosition(10.f, 5.0f);
-                ENGINE.Draw(gamePadICon);
-            }
-        }
-
-        // Draw logs on top of bg
-        for (int i = 0; i < logs.size(); i++) {
-            // fade from newest to oldest
-            // newest at bottom full opacity
-            // oldest at the top (at most 30 on screen) at full transparency
-            logLabel->setString(logs[i]);
-            logLabel->setPosition(0.f, 320 - (i * 10.f) - 15.f);
-            logLabel->setFillColor(sf::Color(255, 255, 255, (sf::Uint8)((logFadeOutSpeed/2000.f)*std::fmax(0, 255 - (255 / 30)*i))));
-            ENGINE.Draw(logLabel);
-        }
-
-        if (progs) {
-            // Animator the prog character at the title screen
-            // and draw him if we have it loaded
-            animator(progAnimProgress, progSprite.getSprite(), progAnim);
-            ENGINE.Draw(&progSprite);
-            ENGINE.Draw(&logoSprite);
-
-            // If the progs resource is valid we know we are
-            // loading navi and mob data. Check which one 
-            // and display their loading %
-            if (navisLoaded < (int)NAVIS.Size()) {
-                navisLoadedLabel->setString(std::string("Loading Navi Data ") + std::to_string(navisLoaded) + " / " + std::to_string(NAVIS.Size()));
-                sf::FloatRect bounds = navisLoadedLabel->getLocalBounds();
-                sf::Vector2f origin = {bounds.width / 2.0f, bounds.height / 2.0f};
-                navisLoadedLabel->setOrigin(origin);
-                ENGINE.Draw(navisLoadedLabel);
-            }
-            else {
-                // Else, navis are loaded, launch next thread and display mob %
-                if (mobsLoaded < (int)MOBS.Size()) {
-                    if (!loadMobs) {
-                        loadMobs = true;
-                        mobsLoad.launch();
-                    }
-                    else {
-                        mobLoadedLabel->setString(std::string("Loading Mob Data ") + std::to_string(mobsLoaded) + " / " + std::to_string(MOBS.Size()));
-                        sf::FloatRect bounds = mobLoadedLabel->getLocalBounds();
-                        sf::Vector2f origin = { bounds.width / 2.0f, bounds.height / 2.0f };
-                        mobLoadedLabel->setOrigin(origin);
-                        ENGINE.Draw(mobLoadedLabel);
-                    }
-                }
-                else {
-                    // Finally everything is loaded
-
-                    if (!pressedStart) {
-                        // Finally everything is loaded, show "Press Start"
-                        ENGINE.Draw(startLabel);
-
-                        bool shouldStart = (INPUT.IsConfigFileValid()? INPUT.Has(EventTypes::PRESSED_CONFIRM) : false) || INPUT.GetAnyKey() == sf::Keyboard::Return;
-
-                        #ifdef __ANDROID__
-                        shouldStart = sf::Touch::isDown(0);
-                        #endif
-
-                        if (shouldStart) {
-                            pressedStart = true;
-                            AUDIO.Play(AudioType::CHIP_CHOOSE);
-
-                        }
-                    }
-                    else {
-                        // darken bg and title card like the game
-                        auto interpol = int(swoosh::ease::interpolate((elapsed/1000.0f)*3.0f, float(bgSprite.getColor().r), 105.f));
-                        interpol = std::max(105, interpol);
-
-                        sf::Color darken = sf::Color(interpol, interpol, interpol);
-                        bgSprite.setColor(darken);
-                        progSprite.setColor(darken);
-                        logoSprite.setColor(darken);
-
-                        auto offset = std::abs((std::sin(totalElapsed / 100.0f)*4.f));
-
-                        if (selected == 0) {
-                            cursorSprite.setPosition(sf::Vector2f(163.0f + offset, 227.f));
-                        }
-                        else {
-                            cursorSprite.setPosition(sf::Vector2f(163.0f + offset, 257.f));
-                        }
-
-                        ENGINE.Draw(cursorSprite);
-
-                        // Show continue or settings options
-                        startLabel->setString("CONTINUE");
-                        startLabel->setOrigin(0.f, startLabel->getLocalBounds().height);
-                        startLabel->setPosition(sf::Vector2f(200.0f, 240.f));
-                        ENGINE.Draw(startLabel);
-
-                        startLabel->setString("CONFIGURE");
-                        startLabel->setOrigin(0.f, startLabel->getLocalBounds().height);
-                        startLabel->setPosition(sf::Vector2f(200.0f, 270.f));
-                        ENGINE.Draw(startLabel);
-
-                        bool shouldStart  = (INPUT.IsConfigFileValid() ? INPUT.Has(EventTypes::PRESSED_CONFIRM) : false) || INPUT.GetAnyKey() == sf::Keyboard::Return;
-                        bool pressedUp    = (INPUT.IsConfigFileValid() ? INPUT.Has(EventTypes::PRESSED_UI_UP)   : false) || INPUT.GetAnyKey() == sf::Keyboard::Up;
-                        bool pressedDown  = (INPUT.IsConfigFileValid() ? INPUT.Has(EventTypes::PRESSED_UI_DOWN) : false) || INPUT.GetAnyKey() == sf::Keyboard::Down;
-            
-                        if (pressedUp) {
-                            if (selected != 0) {
-                            AUDIO.Play(AudioType::CHIP_SELECT);
-                            }
-
-                            selected = 0;
-                        }
-                        else if (pressedDown) {
-                            if (selected != 1) {
-                            AUDIO.Play(AudioType::CHIP_SELECT);
-                            }
-
-                            selected = 1;
-                        }
-
-                         #ifdef __ANDROID__
-                        shouldStart = sf::Touch::isDown(0);
-                        #endif
-                        if (shouldStart) {
-                            inLoadState = false;
-                            AUDIO.Play(AudioType::NEW_GAME);
-                        }
-                    }
-                }
-            }
-        }
-
-        // Add the "loading" spinner
-        if (WEBCLIENT.IsWorking()) {
-            spinnerAnimator.Update(elapsed/1000, spinner);
-            ENGINE.Draw(&spinner);
-        }
-
-        loadSurface.display();
-
-        sf::Sprite postprocess(loadSurface.getTexture());
-
-        auto states = sf::RenderStates::Default;
-
-        #ifdef __ANDROID__
-        states.shader = SHADERS.GetShader(ShaderType::DEFAULT);
-        #endif
-
-        ENGINE.GetWindow()->draw(postprocess, states);
-
-        #ifndef __ANDROID__
-        //ENGINE.GetWindow()->draw(mouse, states);
-        #endif
-
-        // Finally, everything is drawn to window buffer, display it to screen
-        ENGINE.GetWindow()->display();
-
-        elapsed = static_cast<float>(clock.getElapsedTime().asMilliseconds());
-        totalElapsed += elapsed;
-    }
-
-    // Do not clear the Engine's render surface
-    // Instead grab a copy of it first
-    // So we can use it in screen transitions
-    // provided by Swoosh Activity Controller
-    sf::Texture loadingScreenSnapshot = ENGINE.GetRenderSurface().getTexture();
-
-    #ifdef __ANDROID__
-    loadingScreenSnapshot.flip(true);
-    #endif
-
-    // Create an activity controller
-    // Behaves like a state machine using stacks
-    // The activity controller uses a virtual window
-    // To draw screen transitions onto
-    sf::Vector2u virtualWindowSize(480, 320);
-    ActivityController app(*ENGINE.GetWindow(), virtualWindowSize);
-
-    // The last screen the player will see is the game over screen
-    app.push<GameOverScene>();
-
-    // We want the next screen to be the main menu screen
-    app.push<MainMenuScene>();
-
-    if (selected > 0) {
-      app.push<ConfigScene>();
-    }
-
-    // this will copy the screen's contents
-    app.push<CopyWindow>();
-
-    // Zoom out
-    app.queuePop<segue<DiamondTileCircle>>();
-
-    // Cleanup
-    ENGINE.RevokeShader();
-    ENGINE.Clear();
-    delete mobLoadedLabel;
-    delete navisLoadedLabel;
-
-    // Stop music 
-    AUDIO.StopStream();
-
-    double remainder = 0;
-    elapsed = 0;
-
-    srand((unsigned int)time(nullptr));
-
-    logLabel->setFillColor(sf::Color::Red);
-    logLabel->setPosition(296,18);
-    logLabel->setStyle(sf::Text::Style::Bold);
-
-    // Make sure we didn't quit the loop prematurely
-    while (ENGINE.Running()) {
-        // Non-simulation
-        elapsed = static_cast<float>(clock.restart().asSeconds()) + static_cast<float>(remainder);
-
-        TEXTURES.HandleExpiredTextureCache(); // TODO: put this on a timed interval? Max image size?
-        INPUT.Update();
-
-        float FPS = 0.f;
-
-        FPS = (float) (1.0 / (float) elapsed);
-        std::string fpsStr = std::to_string(FPS);
-        fpsStr.resize(4);
-        ENGINE.GetWindow()->setTitle(sf::String(std::string("FPS: ") + fpsStr));
-
-        logLabel->setString(sf::String(std::string("FPS: ") + fpsStr));
-
-        // Use the activity controller to update and draw scenes
-        app.update((float) FIXED_TIME_STEP);
-
-        sf::Vector2f mousepos = ENGINE.GetWindow()->mapPixelToCoords(sf::Mouse::getPosition(*ENGINE.GetWindow()));
-        mouseAlpha -= FIXED_TIME_STEP;
-        mouseAlpha = std::max(0.0, mouseAlpha);
-
-        if (mousepos != lastMousepos) {
-            lastMousepos = mousepos;
-            mouseAlpha = 1.0;
-        }
-
-        mouse.setPosition(mousepos);
-        mouse.setColor(sf::Color(255, 255, 255, (sf::Uint8) (255 * mouseAlpha)));
-        mouseAnimation.Update((float) FIXED_TIME_STEP, mouse);
-
-        ENGINE.Clear();
-
-        auto states = sf::RenderStates::Default;
-
-        #ifdef __ANDROID__
-        states.shader = SHADERS.GetShader(ShaderType::DEFAULT);
-        #endif 
-
-        app.draw(loadSurface);
-        loadSurface.display();
-
-        sf::Sprite toScreen(loadSurface.getTexture());
-        ENGINE.GetWindow()->draw(toScreen, states);
-
-        #ifdef __ANDROID__
-        ENGINE.GetWindow()->draw(*logLabel, states);
-        #else
-        //ENGINE.GetWindow()->draw(mouse, states);
-        #endif
-
-        // Add the "loading" spinner
-        if (WEBCLIENT.IsWorking()) {
-            spinnerAnimator.Update(elapsed, spinner);
-            ENGINE.GetWindow()->draw(spinner, states);
-        }
-
-        ENGINE.GetWindow()->display();
-
-    }
->>>>>>> b55a9a93
 
   Game game;
   game.Boot();
