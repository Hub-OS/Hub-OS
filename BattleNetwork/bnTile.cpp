--- conflicted
+++ resolved
@@ -597,11 +597,7 @@
      and if they are not floating, we push the entity in a specific direction
      */
 
-<<<<<<< HEAD
     if (!isBattleOver) {
-=======
-    if (!(isTimeFrozen || isBattleOver)) {
->>>>>>> 61302cfd
       // LAVA & POISON TILES
       if (!character->HasFloatShoe()) {
         if (GetState() == TileState::poison) {
