--- conflicted
+++ resolved
@@ -8,24 +8,16 @@
 
 class CrackShotCardAction : public CardAction {
 private:
-<<<<<<< HEAD
   sf::Sprite overlay;
   SpriteProxyNode* attachment{ nullptr };
-=======
-  SpriteProxyNode* attachment;
->>>>>>> 61302cfd
   Animation attachmentAnim;
   int damage;
 public:
   CrackShotCardAction(Character& owner, int damage);
   ~CrackShotCardAction();
-<<<<<<< HEAD
+
   void OnUpdate(float _elapsed);
   void OnAnimationEnd();
-  void EndAction();
-  void Execute();
-=======
   void OnEndAction() override;
   void OnExecute() override;
->>>>>>> 61302cfd
 };