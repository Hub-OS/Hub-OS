#pragma once
#include <SFML/Graphics.hpp>
#include "bnUIComponent.h"
<<<<<<< HEAD
#include "bnSpriteProxyNode.h"
using sf::Font;
using sf::Text;
=======

>>>>>>> 61302cfd
class Character;

/*! \brief Similar to PlayerHealthUI but draws under the mob */
class MobHealthUI : public UIComponent {
public:
  MobHealthUI() = delete;
  
  /**
   * @brief constructor character owns the component 
   */
  MobHealthUI(Character* _mob);
  
  /**
   * @brief deconstructor
   */
  ~MobHealthUI();

  /**
   * @brief Dials health to the mob's current health and colorizes
   * @param elapsed
   */
  void OnUpdate(float elapsed) override;
  
  /**
   * @brief UI is drawn lest and must be injected into the battle scene
   * @param scene
   * 
   * Frees the owner of the component of resource management
   * but still maintains the pointer to the character
   */
  void Inject(BattleSceneBase& scene) override;
  
  /**
   * @brief Uses bitmap glyphs to draw game accurate health
   * @param target
   * @param states
   */
  void draw(sf::RenderTarget& target, sf::RenderStates states) const override;

private:
  Character * mob; /*!< Owner of health */
  sf::Color color; /*!< Color of the glyphs */
  mutable SpriteProxyNode glyphs; /*!< Drawable texture */
  int healthCounter; /*!< mob's current health */
  double cooldown; /*!< Time after dial to uncolorize */
};<|MERGE_RESOLUTION|>--- conflicted
+++ resolved
@@ -1,13 +1,7 @@
 #pragma once
 #include <SFML/Graphics.hpp>
 #include "bnUIComponent.h"
-<<<<<<< HEAD
 #include "bnSpriteProxyNode.h"
-using sf::Font;
-using sf::Text;
-=======
-
->>>>>>> 61302cfd
 class Character;
 
 /*! \brief Similar to PlayerHealthUI but draws under the mob */
