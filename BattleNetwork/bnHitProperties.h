#pragma once
#include "bnElements.h"
#include "bnDirection.h"

// forward declare
using EntityID_t = long;

namespace Hit {
  using Flags = uint32_t;

<<<<<<< HEAD
  const Flags none          = 0x00000000;
  const Flags retangible    = 0x00000001;
  const Flags freeze        = 0x00000002;
  const Flags pierce_invis  = 0x00000004;
  const Flags flinch        = 0x00000008;
  const Flags shake         = 0x00000010;
  const Flags stun          = 0x00000020;
  const Flags flash         = 0x00000040;
  const Flags pierce_guard  = 0x00000080; // NOTE: this is what we refer to as "true breaking"
  const Flags impact        = 0x00000100;
  const Flags drag          = 0x00000200;
  const Flags bubble        = 0x00000400;
  const Flags no_counter    = 0x00000800;
  const Flags root          = 0x00001000;
  const Flags blind         = 0x00002000;
  const Flags confuse       = 0x00004000;
  const Flags pierce_ground = 0x00008000;
=======
  const Flags none                = 0x00000000;
  const Flags retain_intangible   = 0x00000001;
  const Flags freeze              = 0x00000002;
  const Flags pierce_invis        = 0x00000004;
  const Flags flinch              = 0x00000008;
  const Flags shake               = 0x00000010;
  const Flags stun                = 0x00000020;
  const Flags flash               = 0x00000040;
  const Flags pierce_guard        = 0x00000080; // NOTE: this is what we refer to as "true breaking"
  const Flags impact              = 0x00000100;
  const Flags drag                = 0x00000200;
  const Flags bubble              = 0x00000400;
  const Flags no_counter          = 0x00000800;
  const Flags root                = 0x00001000;
  const Flags blind               = 0x00002000;
  const Flags confuse             = 0x00004000;
  const Flags pierce_ground       = 0x00008000;
>>>>>>> e1724eb3

  struct Drag {
    Direction dir{ Direction::none };
    unsigned count{ 0 };
  };

  /**
   * @brief Context for creation, carries properties that Hit::Properties will automatically copy
   */
  struct Context {
    EntityID_t aggressor{};
    Flags flags{};
  };

  /**
   * @struct Properties
   * @author mav
   * @date 05/05/19
   * @brief Hit box information
   */
  struct Properties {
    int damage{};
    Flags flags{ Hit::none };
    Element element{ Element::none };
    Element secondaryElement{ Element::none };
    EntityID_t aggressor{};
    Drag drag{ }; // Used by Hit::drag flag
    Context context{};
  };

  const constexpr Hit::Properties DefaultProperties = {
    0,
    Flags(Hit::flinch | Hit::impact),
    Element::none,
    Element::none,
    0,
    Direction::none,
    true
  };
}<|MERGE_RESOLUTION|>--- conflicted
+++ resolved
@@ -8,25 +8,6 @@
 namespace Hit {
   using Flags = uint32_t;
 
-<<<<<<< HEAD
-  const Flags none          = 0x00000000;
-  const Flags retangible    = 0x00000001;
-  const Flags freeze        = 0x00000002;
-  const Flags pierce_invis  = 0x00000004;
-  const Flags flinch        = 0x00000008;
-  const Flags shake         = 0x00000010;
-  const Flags stun          = 0x00000020;
-  const Flags flash         = 0x00000040;
-  const Flags pierce_guard  = 0x00000080; // NOTE: this is what we refer to as "true breaking"
-  const Flags impact        = 0x00000100;
-  const Flags drag          = 0x00000200;
-  const Flags bubble        = 0x00000400;
-  const Flags no_counter    = 0x00000800;
-  const Flags root          = 0x00001000;
-  const Flags blind         = 0x00002000;
-  const Flags confuse       = 0x00004000;
-  const Flags pierce_ground = 0x00008000;
-=======
   const Flags none                = 0x00000000;
   const Flags retain_intangible   = 0x00000001;
   const Flags freeze              = 0x00000002;
@@ -44,7 +25,6 @@
   const Flags blind               = 0x00002000;
   const Flags confuse             = 0x00004000;
   const Flags pierce_ground       = 0x00008000;
->>>>>>> e1724eb3
 
   struct Drag {
     Direction dir{ Direction::none };
