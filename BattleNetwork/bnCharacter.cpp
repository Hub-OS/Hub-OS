#include <Swoosh/Ease.h>

#include "bnCharacter.h"
#include "bnSelectedCardsUI.h"
#include "bnDefenseRule.h"
#include "bnDefenseSuperArmor.h"
#include "bnSpell.h"
#include "bnTile.h"
#include "bnField.h"
#include "bnElementalDamage.h"
#include "bnShaderResourceManager.h"
#include "bnAnimationComponent.h"
#include "bnShakingEffect.h"
#include "bnBubbleTrap.h"
#include "bnBubbleState.h"
#include "bnPlayer.h"
#include "bnCardAction.h"
#include "bnCardToActions.h"

void Character::RefreshShader()
{
  auto field = this->field.lock();

  if (!field) {
    return;
  }

  SetShader(smartShader);

  if (!smartShader.HasShader()) return;

  // state checks
  unsigned stunFrame = from_seconds(stunCooldown).count() % 4;
  unsigned rootFrame = from_seconds(rootCooldown).count() % 4;
  counterFrameFlag = counterFrameFlag % 4;
  counterFrameFlag++;

  bool iframes = invincibilityCooldown > 0;

  vector<float> states = {
    static_cast<float>(this->hit || GetHealth() <= 0),                  // WHITEOUT
    static_cast<float>(rootCooldown > 0. && (iframes || rootCooldown)), // BLACKOUT
    static_cast<float>(stunCooldown > 0. && (iframes || stunFrame))     // HIGHLIGHT
  };

  smartShader.SetUniform("states", states);
  
  bool enabled = states[0] || states[1];

  if (enabled) return;

  if (counterable && field->DoesRevealCounterFrames() && counterFrameFlag < 2) {
    // Highlight when the character can be countered
    setColor(sf::Color(55, 55, 255, getColor().a));
  }
}

Character::Character(Rank _rank) :
  rank(_rank),
  CardActionUsePublisher(),
  Entity() {

  SetColorMode(ColorMode::additive);

  if (sf::Shader* shader = Shaders().GetShader(ShaderType::BATTLE_CHARACTER)) {
    smartShader = shader;
    smartShader.SetUniform("texture", sf::Shader::CurrentTexture);
    smartShader.SetUniform("additiveMode", true);
    smartShader.SetUniform("swapPalette", false);
    baseColor = sf::Color(0, 0, 0, 0);
  }

  EnableTilePush(true);

  using namespace std::placeholders;
  auto cardHandler = std::bind(&Character::HandleCardEvent, this, _1, _2);
  actionQueue.RegisterType<CardEvent>(ActionTypes::card, cardHandler);

  auto peekHandler = std::bind(&Character::HandlePeekEvent, this, _1, _2);
  actionQueue.RegisterType<PeekCardEvent>(ActionTypes::peek_card, peekHandler);

  RegisterStatusCallback(Hit::bubble, [this] {
    actionQueue.ClearQueue(ActionQueue::CleanupType::allow_interrupts);
    CreateComponent<BubbleTrap>(weak_from_this());
    
    // TODO: take out this ugly hack
    if (auto ai = dynamic_cast<Player*>(this)) {
      ai->ChangeState<BubbleState<Player>>(); 
    }
  });
}

Character::~Character() {
  for (auto& action : asyncActions) {
    action->EndAction();
  }
}

void Character::OnBattleStop()
{
  asyncActions.clear();
}

const Character::Rank Character::GetRank() const {
  return rank;
}

const bool Character::IsLockoutAnimationComplete()
{
  if (currCardAction) {
    return currCardAction->IsAnimationOver();
  }

  return true;
}

void Character::Update(double _elapsed) {
<<<<<<< HEAD
=======
  ResolveFrameBattleDamage(); 

  // reset base color
  setColor(NoopCompositeColor(GetColorMode()));

  if (!hit) {
    if (invincibilityCooldown > 0) {
      unsigned frame = from_seconds(invincibilityCooldown).count() % 4;
      if (frame < 2) {
        Hide();
      }
      else {
        Reveal();
      }

      invincibilityCooldown -= _elapsed;

      if (invincibilityCooldown <= 0) {
        Reveal();
      }
    }
  }

  if(rootCooldown > 0.0) {
    rootCooldown -= _elapsed;

    if (rootCooldown <= 0.0 || invincibilityCooldown > 0 || IsPassthrough()) {
      rootCooldown = 0.0;
    }
  }

  if(stunCooldown > 0.0) {
    stunCooldown -= _elapsed;

    if (stunCooldown <= 0.0) {
      stunCooldown = 0.0;
    }
  }
  else if(stunCooldown <= 0.0) {
    this->OnUpdate(_elapsed);
  }

>>>>>>> e294ad70
  Entity::Update(_elapsed);

  // process async actions
  std::vector<std::shared_ptr<CardAction>> asyncCopy = asyncActions;
  for (std::shared_ptr<CardAction>& action : asyncCopy) {
    action->Update(_elapsed);

    if (action->IsLockoutOver()) {
      auto iter = std::find(asyncActions.begin(), asyncActions.end(), action);
      if (iter != asyncActions.end()) {
        asyncActions.erase(iter);
      }
    }
  }

  // If we have an attack from the action queue...
  if (currCardAction) {

    // if we have yet to invoke this attack...
    if (currCardAction->CanExecute() && IsActionable()) {

      // reduce the artificial delay
      cardActionStartDelay -= from_seconds(_elapsed);

      // execute when delay is over
      if (this->cardActionStartDelay <= frames(0)) {
        for(auto anim : this->GetComponents<AnimationComponent>()) {
          anim->CancelCallbacks();
        }
        MakeActionable();
        auto characterPtr = shared_from_base<Character>();
        currCardAction->Execute(characterPtr);
      }
    }

    // update will exit early if not executed (configured) 
    currCardAction->Update(_elapsed);

    // once the animation is complete, 
    // cleanup the attack and pop the action queue
    if (currCardAction->IsAnimationOver()) {
      currCardAction->EndAction();

      if (currCardAction->GetLockoutType() == CardAction::LockoutType::async) {
        asyncActions.push_back(currCardAction);
      }

      currCardAction = nullptr;
      actionQueue.Pop();
    }
  }

  RefreshShader();
}

void Character::draw(sf::RenderTarget& target, sf::RenderStates states) const
{
  // NOTE: This function does not call the parent implementation
  //       This function is a special behavior for battle characters to
  //       color their attached nodes correctly in-game

  if (!SpriteProxyNode::show) return;

  // combine the parent transform with the node's one
  sf::Transform combinedTransform = getTransform();

  states.transform *= combinedTransform;

  std::vector<SceneNode*> copies;
  copies.reserve(childNodes.size() + 1);

  for (auto& child : childNodes) {
    copies.push_back(child.get());
  }

  copies.push_back((SceneNode*)this);

  std::sort(copies.begin(), copies.end(), [](SceneNode* a, SceneNode* b) { return (a->GetLayer() > b->GetLayer()); });

  // draw its children
  for (std::size_t i = 0; i < copies.size(); i++) {
    SceneNode* currNode = copies[i];

    if (!currNode) continue;

    // If it's time to draw our scene node, we draw the proxy sprite
    if (currNode == this) {
      sf::Shader* s = smartShader.Get();

      if (s) {
        states.shader = s;
      }

      target.draw(getSpriteConst(), states);
    }
    else {
      SpriteProxyNode* asSpriteProxyNode{ nullptr };
      SmartShader temp(smartShader);

      /**
      hack for now.
      form overlay nodes (like helmet and shoulder pads)
      are already colored to the desired palette. So we do not apply palette swapping.
      **/
      bool needsRevert = false;
      sf::Color tempColor = sf::Color::White;
      if (currNode->HasTag(Player::FORM_NODE_TAG)) {
        asSpriteProxyNode = dynamic_cast<SpriteProxyNode*>(currNode);

        if (asSpriteProxyNode) {
          smartShader.SetUniform("swapPalette", false);
          tempColor = asSpriteProxyNode->getColor();
          asSpriteProxyNode->setColor(sf::Color(0, 0, 0, getColor().a));
          needsRevert = true;
        }
      }

      // Apply and return shader if applicable
      sf::Shader* s = smartShader.Get();

      if (s && currNode->IsUsingParentShader()) {
        states.shader = s;
      }

      currNode->draw(target, states);

      // revert color
      if (asSpriteProxyNode && needsRevert) {
        asSpriteProxyNode->setColor(tempColor);
      }

      // revert uniforms from this pass
      smartShader = temp;
    }
  }
}

bool Character::CanMoveTo(Battle::Tile * next)
{
  auto occupied = [this](std::shared_ptr<Entity>& in) {
    auto c = dynamic_cast<Character*>(in.get());

    return c && c != this && !c->CanShareTileSpace();
  };

  bool result = (Entity::CanMoveTo(next) && next->FindEntities(occupied).size() == 0);
  result = result && !next->IsEdgeTile();

  return result;
}

const bool Character::CanAttack() const
{
  return !currCardAction;
}

void Character::MakeActionable()
{
  // impl. defined
}

bool Character::IsActionable() const
{
  return true; // impl. defined
}

const std::vector<std::shared_ptr<CardAction>> Character::AsyncActionList() const
{
  return asyncActions;
}

std::shared_ptr<CardAction> Character::CurrentCardAction()
{
  return currCardAction;
}

void Character::SetName(std::string name)
{
  Character::name = name;
}

const std::string Character::GetName() const
{
  return name;
}

void Character::AddAction(const CardEvent& event, const ActionOrder& order)
{
  actionQueue.Add(event, order, ActionDiscardOp::until_resolve);
}

void Character::AddAction(const PeekCardEvent& event, const ActionOrder& order)
{
  actionQueue.Add(event, order, ActionDiscardOp::until_eof);
}

void Character::HandleCardEvent(const CardEvent& event, const ActionQueue::ExecutionType& exec)
{
  if (currCardAction == nullptr) {
    if (event.action->GetMetaData().timeFreeze) {
      CardActionUsePublisher::Broadcast(event.action, CurrentTime::AsMilli());
      actionQueue.Pop();
    }
    else {
      currCardAction = event.action;
    }
  }

  if (exec == ActionQueue::ExecutionType::interrupt) {
    currCardAction->EndAction();
    currCardAction = nullptr;
  }
}

void Character::HandlePeekEvent(const PeekCardEvent& event, const ActionQueue::ExecutionType& exec)
{
  SelectedCardsUI* publisher = event.publisher;
  if (publisher) {
    auto characterPtr = shared_from_base<Character>();
    publisher->HandlePeekEvent(characterPtr);
  }

  actionQueue.Pop();
}

void Character::SetPalette(const std::shared_ptr<sf::Texture>& palette)
{
  if (palette.get() == nullptr) {
    smartShader.SetUniform("swapPalette", false);
    return;
  }

  this->palette = palette;
  smartShader.SetUniform("swapPalette", true);
  smartShader.SetUniform("palette", *this->palette.get());
}

std::shared_ptr<sf::Texture> Character::GetPalette()
{
  return palette;
}

void Character::StoreBasePalette(const std::shared_ptr<sf::Texture>& palette)
{
  basePalette = palette;
}

std::shared_ptr<sf::Texture> Character::GetBasePalette()
{
  return basePalette;
}<|MERGE_RESOLUTION|>--- conflicted
+++ resolved
@@ -115,51 +115,6 @@
 }
 
 void Character::Update(double _elapsed) {
-<<<<<<< HEAD
-=======
-  ResolveFrameBattleDamage(); 
-
-  // reset base color
-  setColor(NoopCompositeColor(GetColorMode()));
-
-  if (!hit) {
-    if (invincibilityCooldown > 0) {
-      unsigned frame = from_seconds(invincibilityCooldown).count() % 4;
-      if (frame < 2) {
-        Hide();
-      }
-      else {
-        Reveal();
-      }
-
-      invincibilityCooldown -= _elapsed;
-
-      if (invincibilityCooldown <= 0) {
-        Reveal();
-      }
-    }
-  }
-
-  if(rootCooldown > 0.0) {
-    rootCooldown -= _elapsed;
-
-    if (rootCooldown <= 0.0 || invincibilityCooldown > 0 || IsPassthrough()) {
-      rootCooldown = 0.0;
-    }
-  }
-
-  if(stunCooldown > 0.0) {
-    stunCooldown -= _elapsed;
-
-    if (stunCooldown <= 0.0) {
-      stunCooldown = 0.0;
-    }
-  }
-  else if(stunCooldown <= 0.0) {
-    this->OnUpdate(_elapsed);
-  }
-
->>>>>>> e294ad70
   Entity::Update(_elapsed);
 
   // process async actions
