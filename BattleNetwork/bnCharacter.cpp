--- conflicted
+++ resolved
@@ -196,9 +196,6 @@
     }
   }
 
-<<<<<<< HEAD
-  if(stunCooldown > 0.0 /*&& !IsTimeFrozen()*/) {
-=======
   if(rootCooldown > 0.0) {
     rootCooldown -= _elapsed;
 
@@ -208,7 +205,6 @@
   }
 
   if(stunCooldown > 0.0) {
->>>>>>> c1a52c47
     stunCooldown -= _elapsed;
 
     if (stunCooldown <= 0.0) {
@@ -569,11 +565,8 @@
       - flash
       - drag
       - retangible
-<<<<<<< HEAD
       - bubble
-=======
       - root
->>>>>>> c1a52c47
 
       Now check if the rest were triggered and invoke the
       corresponding status callbacks
