#include "bnWideSwordCardAction.h"
#include "bnCardAction.h"
#include "bnSpriteProxyNode.h"
#include "bnTextureResourceManager.h"
#include "bnAudioResourceManager.h"
#include "bnBasicSword.h"
#include "bnSwordEffect.h"

WideSwordCardAction::WideSwordCardAction(Character& user, int damage) : SwordCardAction(user, damage) {
  WideSwordCardAction::damage = damage;
}

WideSwordCardAction::~WideSwordCardAction()
{
}

void WideSwordCardAction::OnSpawnHitbox()
{
<<<<<<< HEAD
  auto field = GetOwner()->GetField();

  SwordEffect* e = new SwordEffect(field);
  e->SetAnimation("WIDE");
  field->AddEntity(*e, GetOwner()->GetTile()->GetX() + 1, GetOwner()->GetTile()->GetY());

  BasicSword* b = new BasicSword(field, GetOwner()->GetTeam(), damage);
=======
  auto& user = GetUser();
  BasicSword* b = new BasicSword(user.GetField(), user.GetTeam(), damage);
>>>>>>> 61302cfd
  auto props = b->GetHitboxProperties();
  props.aggressor = &user;
  b->SetHitboxProperties(props);

<<<<<<< HEAD
  AUDIO.Play(AudioType::SWORD_SWING);
  field ->AddEntity(*b, GetOwner()->GetTile()->GetX() + 1, GetOwner()->GetTile()->GetY());

  b = new BasicSword(field, GetOwner()->GetTeam(), damage);
=======
  Audio().Play(AudioType::SWORD_SWING);

  user.GetField()->AddEntity(*b, user.GetTile()->GetX() + 1, user.GetTile()->GetY());

  b = new BasicSword(user.GetField(), user.GetTeam(), damage);
  // resuse props
>>>>>>> 61302cfd
  b->SetHitboxProperties(props);
  field->AddEntity(*b, GetOwner()->GetTile()->GetX() + 1, GetOwner()->GetTile()->GetY() + 1);

<<<<<<< HEAD
  b = new BasicSword(field, GetOwner()->GetTeam(), damage);
  b->SetHitboxProperties(props);
  field->AddEntity(*b, GetOwner()->GetTile()->GetX() + 1, GetOwner()->GetTile()->GetY() - 1);
=======
  GetUser().GetField()->AddEntity(*b, user.GetTile()->GetX() + 1, user.GetTile()->GetY() + 1);
>>>>>>> 61302cfd
}<|MERGE_RESOLUTION|>--- conflicted
+++ resolved
@@ -16,7 +16,6 @@
 
 void WideSwordCardAction::OnSpawnHitbox()
 {
-<<<<<<< HEAD
   auto field = GetOwner()->GetField();
 
   SwordEffect* e = new SwordEffect(field);
@@ -24,35 +23,18 @@
   field->AddEntity(*e, GetOwner()->GetTile()->GetX() + 1, GetOwner()->GetTile()->GetY());
 
   BasicSword* b = new BasicSword(field, GetOwner()->GetTeam(), damage);
-=======
-  auto& user = GetUser();
-  BasicSword* b = new BasicSword(user.GetField(), user.GetTeam(), damage);
->>>>>>> 61302cfd
   auto props = b->GetHitboxProperties();
   props.aggressor = &user;
   b->SetHitboxProperties(props);
 
-<<<<<<< HEAD
-  AUDIO.Play(AudioType::SWORD_SWING);
+  Audio().Play(AudioType::SWORD_SWING);
   field ->AddEntity(*b, GetOwner()->GetTile()->GetX() + 1, GetOwner()->GetTile()->GetY());
 
   b = new BasicSword(field, GetOwner()->GetTeam(), damage);
-=======
-  Audio().Play(AudioType::SWORD_SWING);
-
-  user.GetField()->AddEntity(*b, user.GetTile()->GetX() + 1, user.GetTile()->GetY());
-
-  b = new BasicSword(user.GetField(), user.GetTeam(), damage);
-  // resuse props
->>>>>>> 61302cfd
   b->SetHitboxProperties(props);
   field->AddEntity(*b, GetOwner()->GetTile()->GetX() + 1, GetOwner()->GetTile()->GetY() + 1);
-
-<<<<<<< HEAD
+  
   b = new BasicSword(field, GetOwner()->GetTeam(), damage);
   b->SetHitboxProperties(props);
   field->AddEntity(*b, GetOwner()->GetTile()->GetX() + 1, GetOwner()->GetTile()->GetY() - 1);
-=======
-  GetUser().GetField()->AddEntity(*b, user.GetTile()->GetX() + 1, user.GetTile()->GetY() + 1);
->>>>>>> 61302cfd
 }