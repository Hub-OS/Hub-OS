--- conflicted
+++ resolved
@@ -131,11 +131,7 @@
       playerCountered = false;
 
       Audio().Play(AudioType::TRAP, AudioPriority::high);
-<<<<<<< HEAD
       auto last = tfEvents.end()-1;
-=======
-      auto last = tfEvents.begin();
->>>>>>> 93fbf59e
       last->animateCounter = true;
       summonTick = frames(0);
     }
@@ -436,11 +432,7 @@
       // takes priority over other conditions.
       return false;
     }
-<<<<<<< HEAD
-    else if (!lastActor->Teammate(user->GetTeam()) || (lastActor->Teammate(user->GetTeam()))) {
-=======
     else if (!lastActor->Teammate(user->GetTeam())) {
->>>>>>> 93fbf59e
       // only opposing players can counter
       playerCountered = true;
       Logger::Logf(LogLevel::info, "Player was countered!");
