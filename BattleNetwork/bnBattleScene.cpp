#include <SFML/Graphics.hpp>
using sf::RenderWindow;
using sf::VideoMode;
using sf::Clock;
using sf::Event;
using sf::Font;

#include <time.h>

#include "bnBattleScene.h"
#include "bnField.h"
#include "bnPlayer.h"
#include "bnMemory.h"
#include "bnMettaur.h"
#include "bnProgsMan.h"
#include "bnBackgroundUI.h"
#include "bnPlayerHealthUI.h"

#include "bnControllableComponent.h"
#include "bnEngine.h"
#include "bnChipSelectionCust.h"

#define SHADER_FRAG_PIXEL_PATH "resources/shaders/pixel_blur.frag.txt"
#define SHADER_FRAG_BLACK_PATH "resources/shaders/black_fade.frag.txt"
#define SHADER_FRAG_WHITE_PATH "resources/shaders/white_fade.frag.txt"
#define SHADER_FRAG_BAR_PATH "resources/shaders/custom_bar.frag.txt"

int BattleScene::Run() {
<<<<<<< HEAD
  {
    const clock_t begin_time = clock();
    Engine::GetInstance().Initialize();
    Logger::Logf("Engine initialized: %f secs\n", float(clock() - begin_time) / CLOCKS_PER_SEC);
  }

  {
    const clock_t begin_time = clock();
    TextureResourceManager::GetInstance().LoadAllTextures();
    Logger::Logf("Loaded textures: %f secs\n", float(clock() - begin_time) / CLOCKS_PER_SEC);
  }
  
  {
    const clock_t begin_time = clock();
    AudioResourceManager::GetInstance().LoadAllSources();
    Logger::Logf("Loaded audio sources: %f secs\n", float(clock() - begin_time) / CLOCKS_PER_SEC);
  }
  
  AudioResourceManager::GetInstance().SetStreamVolume(10);
  // AudioResourceManager::GetInstance().SetChannelVolume(0);

=======
>>>>>>> daac4b4b
  ChipSelectionCust chipCustGUI(4);

  Field* field(new Field(6, 3));
  //TODO: just testing states here, remove later
  field->GetAt(3, 1)->SetState(TileState::CRACKED);
  field->GetAt(1, 1)->SetState(TileState::NORMAL);
  field->GetAt(1, 2)->SetState(TileState::NORMAL);
  field->GetAt(1, 3)->SetState(TileState::NORMAL);
  field->GetAt(6, 1)->SetState(TileState::NORMAL);
  field->GetAt(6, 2)->SetState(TileState::NORMAL);
  field->GetAt(6, 3)->SetState(TileState::NORMAL);

  //TODO: More dynamic way of handling entities
  //(for now there's only 1 battle and you start straight in it)
  Player* player(new Player());
  field->AddEntity(player, 2, 2);

  /*ProgsMan* boss = new ProgsMan();
  boss->SetTarget(player);
  field->AddEntity(boss, 5, 2);*/

  Mettaur* mob(new Mettaur());
  field->AddEntity(mob, 6, 2);
  Mettaur* mob2(new Mettaur());
  field->AddEntity(mob2, 4, 2);
  Mettaur* mob3(new Mettaur());
  field->AddEntity(mob3, 6, 1);

  mob->SetTarget(player);
  mob2->SetTarget(player);
  mob3->SetTarget(player);

  BackgroundUI background = BackgroundUI();

  // PAUSE
  sf::Font* font = TextureResourceManager::GetInstance().LoadFontFromFile("resources/fonts/dr_cain_terminal.ttf");
  sf::Text* pauseLabel = new sf::Text("paused", *font);
  pauseLabel->setOrigin(pauseLabel->getLocalBounds().width / 2, pauseLabel->getLocalBounds().height * 2);
  pauseLabel->setPosition((sf::Vector2f)((sf::Vector2i)Engine::GetInstance().GetWindow()->getSize() / 2));

  // CHIP CUST
  sf::Texture* customBarTexture = TextureResourceManager::GetInstance().LoadTextureFromFile("resources/ui/custom.png");
  LayeredDrawable customBarSprite;
  customBarSprite.setTexture(*customBarTexture);
  customBarSprite.setOrigin(customBarSprite.getLocalBounds().width / 2, 0);
  sf::Vector2f customBarPos = (sf::Vector2f)((sf::Vector2i)Engine::GetInstance().GetWindow()->getSize() / 2);
  customBarPos.y = 0;
  customBarSprite.setPosition(customBarPos);
  customBarSprite.setScale(2.f, 2.f);

  // Stream battle music 
  AudioResourceManager::GetInstance().Stream("resources/loops/loop_boss_battle.ogg", true);

  Clock clock;
  float elapsedMilliseconds = 0.0f;
  bool isPaused = false;
  bool isInChipSelect = false;
  bool isChipSelectReady = false;
  bool isPlayerDeleted = false;
  double customProgress = 0; // in mili seconds 
  double customDuration = 10 * 1000; // 10 seconds

  // Special: Load shaders if supported 
  double shaderCooldown = 500; // half a second
  sf::Shader shader;

  if (!shader.loadFromFile(SHADER_FRAG_PIXEL_PATH, sf::Shader::Fragment)) {
    Logger::Logf("Error loading shader: %s\n", SHADER_FRAG_PIXEL_PATH);
  } else {
    shader.setUniform("texture", sf::Shader::CurrentTexture);
    shader.setUniform("pixel_threshold", (float)(shaderCooldown / 1000.f)*0.5f); // start at full
    Engine::GetInstance().SetShader(&shader);
  }

  sf::Shader pauseShader;
  if (!pauseShader.loadFromFile(SHADER_FRAG_BLACK_PATH, sf::Shader::Fragment)) {
    Logger::Logf("Error loading shader: %s\n", SHADER_FRAG_BLACK_PATH);
  } else {
    pauseShader.setUniform("texture", sf::Shader::CurrentTexture);
    pauseShader.setUniform("opacity", 0.5f);
  }

  sf::Shader whiteShader;
  if (!whiteShader.loadFromFile(SHADER_FRAG_WHITE_PATH, sf::Shader::Fragment)) {
    Logger::Logf("Error loading shader: %s\n", SHADER_FRAG_WHITE_PATH);
  }
  else {
    whiteShader.setUniform("texture", sf::Shader::CurrentTexture);
    whiteShader.setUniform("opacity", 0.5f);
  }

  sf::Shader customBarShader;
  if (!customBarShader.loadFromFile(SHADER_FRAG_BAR_PATH, sf::Shader::Fragment)) {
    Logger::Logf("Error loading shader: %s\n", SHADER_FRAG_BAR_PATH);
  } else {
    customBarShader.setUniform("texture", sf::Shader::CurrentTexture);
    customBarShader.setUniform("factor", 0);
    customBarSprite.SetShader(&customBarShader);
  }

  while (Engine::GetInstance().Running()) {
    if (!isPlayerDeleted) {
      isPlayerDeleted = player->IsDeleted();
    }

    // TODO: Do not update when paused or in chip select
    ControllableComponent::GetInstance().update();

    if (!(isPaused || isInChipSelect)) {
      field->Update(elapsedMilliseconds);
    }

    Engine::GetInstance().Clear();

    background.Draw();

    Tile* tile = nullptr;
    while (field->GetNextTile(tile)) {
      Engine::GetInstance().LayUnder(tile);
    }

    for (int d = 1; d <= field->GetHeight(); d++) {
      Entity* entity = nullptr;
      while (field->GetNextEntity(entity, d)) {
        if (!entity->IsDeleted()) {
          Engine::GetInstance().Push(entity);
          Engine::GetInstance().Lay(entity->GetMiscComponents());
        }
      }
    }

    // NOTE: Although HUD, it fades dark when on chip cust screen and paused.
    if(!isPlayerDeleted)
      Engine::GetInstance().Push(&customBarSprite);

    if (isPaused || isInChipSelect) {
      // apply shader on draw calls below
      Engine::GetInstance().SetShader(&pauseShader);
    }

    Engine::GetInstance().DrawUnderlay();
    Engine::GetInstance().DrawLayers();
    Engine::GetInstance().DrawOverlay();

    if (!isPlayerDeleted) {
      if (player->GetChipsUI()) {
        player->GetChipsUI()->Update(); // DRAW 
      }
    }

    if (isPaused) {
      // render on top 
      Engine::GetInstance().Draw(pauseLabel, false);
    }

    // Draw cust GUI on top of scene. No shaders affecting.
    chipCustGUI.Draw();

    // Write contents to screen (always last step)
    Engine::GetInstance().Display();

    // Scene keyboard controls
    if (ControllableComponent::GetInstance().has(PRESSED_PAUSE) && !isInChipSelect && !isPlayerDeleted) {
      isPaused = !isPaused;

      if (!isPaused) {
        Engine::GetInstance().RevokeShader();
      } else {
        AudioResourceManager::GetInstance().Play(AudioType::PAUSE);
      }
    } else if (ControllableComponent::GetInstance().has(PRESSED_ACTION3) && customProgress >= customDuration && !isInChipSelect && !isPlayerDeleted) {
      if (isInChipSelect == false) {
        AudioResourceManager::GetInstance().Play(AudioType::CHIP_SELECT);
        isInChipSelect = true;

        // Clear any chip UI queues. they will contain null data. 
        player->GetChipsUI()->LoadChips(nullptr, 0);

        // Load the next chips
        chipCustGUI.ResetState();
        chipCustGUI.GetNextChips();
      }
      // NOTE: Need a battle scene state manager to handle going to and from one controll scheme to another. 
      // Plus would make more sense to revoke shaders once complete transition 

    } else if (isInChipSelect) {
      if (ControllableComponent::GetInstance().has(PRESSED_LEFT)) {
        chipCustGUI.CursorLeft();
        AudioResourceManager::GetInstance().Play(AudioType::CHIP_SELECT);
      } else if (ControllableComponent::GetInstance().has(PRESSED_RIGHT)) {
        chipCustGUI.CursorRight();
        AudioResourceManager::GetInstance().Play(AudioType::CHIP_SELECT);
      } else if (ControllableComponent::GetInstance().has(PRESSED_ACTION1)) {
        chipCustGUI.CursorAction();

        if (chipCustGUI.AreChipsReady()) {
          AudioResourceManager::GetInstance().Play(AudioType::CHIP_CONFIRM);
          customProgress = 0; // NOTE: Hack. Need one more state boolean
        } else {
          AudioResourceManager::GetInstance().Play(AudioType::CHIP_CHOOSE);
        }
      } else if (ControllableComponent::GetInstance().has(PRESSED_ACTION2)) {
        chipCustGUI.CursorCancel();
        AudioResourceManager::GetInstance().Play(AudioType::CHIP_CANCEL);
      }
    }

    if (isInChipSelect && customProgress > 0.f) {
      if (!chipCustGUI.IsInView()) {
        chipCustGUI.Move(sf::Vector2f(150.f / elapsedMilliseconds, 0));
      }
    } else {
      if (!chipCustGUI.IsOutOfView()) {
        chipCustGUI.Move(sf::Vector2f(-150.f / elapsedMilliseconds, 0));
      } else if (isInChipSelect) { // we're leaving a state
        // Return to game
        isInChipSelect = false;
        player->GetChipsUI()->LoadChips(chipCustGUI.GetChips(), chipCustGUI.GetChipCount());
        Engine::GetInstance().RevokeShader();
      }
    }

    shaderCooldown -= elapsedMilliseconds;

    if (shaderCooldown < 0) {
      shaderCooldown = 0;
    }

    // convert to millis and slow it down by 0.5
    shader.setUniform("pixel_threshold", (float)(shaderCooldown / 1000.f)*0.5f);

    if (isPlayerDeleted) {
      static bool doOnce = false;

      if (!doOnce) {
        AudioResourceManager::GetInstance().StopStream();
        AudioResourceManager::GetInstance().Play(AudioType::DELETED);
        shaderCooldown = 1000;
        Engine::GetInstance().SetShader(&whiteShader);
        doOnce = true;
      }

      whiteShader.setUniform("opacity", 1.f - (float)(shaderCooldown / 1000.f)*0.5f);

    }

    // update the cust if not paused
    if (!(isPaused || isInChipSelect)) customProgress += elapsedMilliseconds;

    if (customProgress / customDuration >= 1.0) {
      if (isChipSelectReady == false) {
        AudioResourceManager::GetInstance().Play(AudioType::CUSTOM_BAR_FULL);
        isChipSelectReady = true;
      }
    } else {
      isChipSelectReady = false;
    }

    customBarShader.setUniform("factor", (float)(customProgress / customDuration));

    elapsedMilliseconds = static_cast<float>(clock.getElapsedTime().asMilliseconds());

    float FPS = 1.0f / (elapsedMilliseconds / 1000.f);
    std::string fpsStr = std::to_string(FPS);
    fpsStr.resize(4);
    Engine::GetInstance().GetWindow()->setTitle(sf::String("FPS: " + fpsStr));

    clock.restart();
  }

  delete pauseLabel;
  delete font;
  delete customBarTexture;

  return EXIT_SUCCESS;
}<|MERGE_RESOLUTION|>--- conflicted
+++ resolved
@@ -25,31 +25,10 @@
 #define SHADER_FRAG_WHITE_PATH "resources/shaders/white_fade.frag.txt"
 #define SHADER_FRAG_BAR_PATH "resources/shaders/custom_bar.frag.txt"
 
-int BattleScene::Run() {
-<<<<<<< HEAD
-  {
-    const clock_t begin_time = clock();
-    Engine::GetInstance().Initialize();
-    Logger::Logf("Engine initialized: %f secs\n", float(clock() - begin_time) / CLOCKS_PER_SEC);
-  }
-
-  {
-    const clock_t begin_time = clock();
-    TextureResourceManager::GetInstance().LoadAllTextures();
-    Logger::Logf("Loaded textures: %f secs\n", float(clock() - begin_time) / CLOCKS_PER_SEC);
-  }
-  
-  {
-    const clock_t begin_time = clock();
-    AudioResourceManager::GetInstance().LoadAllSources();
-    Logger::Logf("Loaded audio sources: %f secs\n", float(clock() - begin_time) / CLOCKS_PER_SEC);
-  }
-  
+int BattleScene::Run() { 
   AudioResourceManager::GetInstance().SetStreamVolume(10);
   // AudioResourceManager::GetInstance().SetChannelVolume(0);
 
-=======
->>>>>>> daac4b4b
   ChipSelectionCust chipCustGUI(4);
 
   Field* field(new Field(6, 3));
