#include <Swoosh/ActivityController.h>
#include "bnBattleScene.h"
#include "bnGameOverScene.h"
#include "bnUndernetBackground.h"
#include "bnPlayerHealthUI.h"

#include "Segues/WhiteWashFade.h"
#include "Segues/PixelateBlackWashFade.h"

BattleScene::BattleScene(swoosh::ActivityController& controller, Player* player, Mob* mob, ChipFolder* folder) :
  swoosh::Activity(&controller), 
  player(player),
  mob(mob),
  lastMobSize(mob->GetMobCount()),
  didDoubleDelete(false),
  didTripleDelete(false),
  pauseShader(*SHADERS.GetShader(ShaderType::BLACK_FADE)),
  whiteShader(*SHADERS.GetShader(ShaderType::WHITE_FADE)),
  yellowShader(*SHADERS.GetShader(ShaderType::YELLOW)),
  customBarShader(*SHADERS.GetShader(ShaderType::CUSTOM_BAR)),
  heatShader(*SHADERS.GetShader(ShaderType::SPOT_DISTORTION)),
  iceShader(*SHADERS.GetShader(ShaderType::SPOT_REFLECTION)),
  distortionMap(*TEXTURES.GetTexture(TextureType::HEAT_TEXTURE)),
  summons(player),
  chipListener(player),
  chipCustGUI(folder->Clone(), 8),
  camera(*ENGINE.GetCamera()),
  chipUI(player),
  persistentFolder(folder) {

  if (mob->GetMobCount() == 0) {
    Logger::Log(std::string("Warning: Mob was empty when battle started. Mob Type: ") + typeid(mob).name());
  }

  /*
  Set Scene*/
  field = mob->GetField();

  player->ChangeState<PlayerIdleState>();
  field->AddEntity(*player, 2, 2);

  // Chip UI for player
  chipListener.Subscribe(chipUI);
  summons.Subscribe(chipUI); // Let the scene's chip listener know about summon chips

  /*
  Background for scene*/
  background = mob->GetBackground();

  if (!background) {
    int randBG = rand() % 3;

    if (randBG == 0) {
      background = new LanBackground();
    }
    else if (randBG == 1) {
      background = new GraveyardBackground();
    }
    else if (randBG == 2) {
      background = new VirusBackground();
    }
  }

  components = mob->GetComponents();

  PlayerHealthUI* healthUI = new PlayerHealthUI(player);
  chipCustGUI.AddNode(healthUI);
  components.push_back((UIComponent*)healthUI);

  for (auto c : components) {
    c->Inject(*this);
  }

  ProcessNewestComponents();

  // SCORE
  totalCounterDeletions = totalCounterMoves = 0;

  /*
  Program Advance + labels
  */
  programAdvance.LoadPA();
  isPAComplete = false;
  hasPA = -1;
  paStepIndex = 0;

  listStepCooldown = 0.2f;
  listStepCounter = listStepCooldown;

  programAdvanceSprite = sf::Sprite(LOAD_TEXTURE(PROGRAM_ADVANCE));
  programAdvanceSprite.setScale(2.f, 2.f);
  programAdvanceSprite.setOrigin(0, programAdvanceSprite.getLocalBounds().height/2.0f);
  programAdvanceSprite.setPosition(40.0f, 58.f);

  camera = Camera(ENGINE.GetDefaultView());
  ENGINE.SetCamera(camera);

  /* 
  Other battle labels
  */

  battleStart = sf::Sprite(LOAD_TEXTURE(BATTLE_START));
  battleStart.setOrigin(battleStart.getLocalBounds().width / 2.0f, battleStart.getLocalBounds().height / 2.0f);
  battleStartPos = sf::Vector2f(240.f, 140.f);
  battleStart.setPosition(battleStartPos);
  battleStart.setScale(2.f, 2.f);

  battleEnd = battleStart;
  battleEnd.setTexture(LOAD_TEXTURE(ENEMY_DELETED));

  doubleDelete = sf::Sprite(LOAD_TEXTURE(DOUBLE_DELETE));
  doubleDelete.setOrigin(doubleDelete.getLocalBounds().width / 2.0f, doubleDelete.getLocalBounds().height / 2.0f);
  comboInfoPos = sf::Vector2f(240.0f, 50.f);
  doubleDelete.setPosition(comboInfoPos);
  doubleDelete.setScale(2.f, 2.f);

  tripleDelete = doubleDelete;
  tripleDelete.setTexture(LOAD_TEXTURE(TRIPLE_DELETE));


  counterHit = doubleDelete;
  counterHit.setTexture(LOAD_TEXTURE(COUNTER_HIT));
  /*
  Chips + Chip select setup*/
  chips = nullptr;
  chipCount = 0;

  /*
  Battle results pointer */
  battleResults = nullptr;

  // PAUSE
  font = TEXTURES.LoadFontFromFile("resources/fonts/dr_cain_terminal.ttf");
  pauseLabel = new sf::Text("paused", *font);
  pauseLabel->setOrigin(pauseLabel->getLocalBounds().width / 2, pauseLabel->getLocalBounds().height * 2);
  pauseLabel->setPosition(sf::Vector2f(240.f, 160.f));

  // CHIP CUST GRAPHICS
  customBarTexture = TEXTURES.LoadTextureFromFile("resources/ui/custom.png");
  customBarSprite.setTexture(*customBarTexture);
  customBarSprite.setOrigin(customBarSprite.getLocalBounds().width / 2, 0);
  customBarPos = sf::Vector2f(240.f, 0.f);
  customBarSprite.setPosition(customBarPos);
  customBarSprite.setScale(2.f, 2.f);

  // Selection input delays
  maxChipSelectInputCooldown = 1 / 10.f; // tenth a second
  chipSelectInputCooldown = maxChipSelectInputCooldown;

  // MOB UI
  mobFont = TEXTURES.LoadFontFromFile("resources/fonts/mmbnthick_regular.ttf");
 
  // STATE FLAGS AND TIMERS
  isPaused = false;
  isInChipSelect = false;
  isChipSelectReady = false;
  isPlayerDeleted = false;
  isMobDeleted = false;
  isBattleRoundOver = false;
  isMobFinished = false;
  prevSummonState = false;
  customProgress = 0; // in seconds 
  customDuration = 10; // 10 seconds
  initFadeOut = false;

  isPreBattle = false;
  isPostBattle = false;
  preBattleLength = 1; // in seconds
  postBattleLength = 1.4; // in seconds
  PAStartLength = 0.15; // in seconds

  showSummonText = false;
  summonTextLength = 1; // in seconds

  // SHADERS
  // TODO: Load shaders if supported 
  shaderCooldown = 0;

  pauseShader.setUniform("texture", sf::Shader::CurrentTexture);
  pauseShader.setUniform("opacity", 0.25f);

  whiteShader.setUniform("texture", sf::Shader::CurrentTexture);
  whiteShader.setUniform("opacity", 0.5f);

  whiteShader.setUniform("texture", sf::Shader::CurrentTexture);

  customBarShader.setUniform("texture", sf::Shader::CurrentTexture);
  customBarShader.setUniform("factor", 0);
  customBarSprite.SetShader(&customBarShader);

  // Heat distortion effect
  distortionMap.setRepeated(true);
  distortionMap.setSmooth(true);

  textureSize = getController().getVirtualWindowSize();

  heatShader.setUniform("texture", sf::Shader::CurrentTexture);
  heatShader.setUniform("distortionMapTexture", distortionMap);
  heatShader.setUniform("textureSizeIn", sf::Glsl::Vec2((float)textureSize.x, (float)textureSize.y));


  iceShader.setUniform("texture", sf::Shader::CurrentTexture);
  iceShader.setUniform("sceneTexture", sf::Shader::CurrentTexture);
  iceShader.setUniform("textureSizeIn", sf::Glsl::Vec2((float)textureSize.x, (float)textureSize.y));
  iceShader.setUniform("shine", 0.2f);
  
  isSceneInFocus = false;
}

BattleScene::~BattleScene()
{
  components.clear();
  scenenodes.clear();
}

// What to do if we inject a chip publisher, subscribe it to the main listener
void BattleScene::Inject(ChipUsePublisher& pub)
{
  std::cout << "a chip use listener added" << std::endl;
  this->enemyChipListener.Subscribe(pub);
  this->summons.Subscribe(pub);

  SceneNode* node = dynamic_cast<SceneNode*>(&pub);
  this->scenenodes.push_back(node);
}

// what to do if we inject a UIComponent, add it to the update and topmost scenenode stack
void BattleScene::Inject(MobHealthUI& other)
{
  SceneNode* node = dynamic_cast<SceneNode*>(&other);
  this->scenenodes.push_back(node);
  components.push_back(&other);
}


// Default case: no special injection found for the type, just add it to our update loop
void BattleScene::Inject(Component * other)
{
  if (!other) return;

  components.push_back(other);
}

void BattleScene::Eject(Component * other)
{
  auto iter = std::find(components.begin(), components.end(), other);

  if (iter != components.end()) {
    components.erase(iter);
  }
}

void BattleScene::ProcessNewestComponents()
{
  // effectively returns all of them
  auto entities = field->FindEntities([](Entity* e) { return true; });

  for (auto e : entities) {
    if (e->shared.size() > 0) {
      //std::cout << "lastCompID: " << e->lastComponentID << " - latest: " << e->shared[0]->GetID() << std::endl;

      if (e->lastComponentID < e->shared[0]->GetID()) {
        // Process the newst components
        for (auto c : e->shared) {
          // update the ledger 
          e->lastComponentID = e->shared[0]->GetID();

          // Inject usually removes the owner so this step proceeds the lastComponentID update
          c->Inject(*this);
        }
      }
    }
  }
}

void BattleScene::OnCounter(Character & victim, Character & aggressor)
{
  AUDIO.Play(AudioType::COUNTER, AudioPriority::HIGH);

  if (&aggressor == this->player) {
    std::cout << "player countered" << std::endl;
    totalCounterMoves++;

    if (victim.IsDeleted()) {
      totalCounterDeletions++;
    }

    comboInfo = counterHit;
    comboInfoTimer.reset();
  }
}

void BattleScene::onUpdate(double elapsed) {
  this->elapsed = elapsed;
  this->summonTimer += elapsed;

  ProcessNewestComponents();

  // Update components
  for (auto c : components) {
    c->Update((float)elapsed);
  }

  if (battleResults) {
    battleResults->Update(elapsed);
  }

  // check every frame 
  if (!isPlayerDeleted) {
    isPlayerDeleted = player->IsDeleted();

    if (isPlayerDeleted) {
      AUDIO.Play(AudioType::DELETED);
    }
  }

  isBattleRoundOver = (isPlayerDeleted || isMobDeleted);

  if (mob->NextMobReady() && isSceneInFocus) {
    Mob::MobData* data = mob->GetNextMob();

    Agent* cast = dynamic_cast<Agent*>(data->mob);

    // Some entities have AI and need targets
    if (cast) {
      cast->SetTarget(player);
    }

    field->AddEntity(*data->mob, data->tileX, data->tileY);
    mobNames.push_back(data->mob->GetName());

    // Listen for counters
    this->Subscribe(*data->mob);
  }

  // Check if entire mob is deleted
  if (mob->IsCleared()) {
    if (!isPostBattle && battleEndTimer.getElapsed().asSeconds() < postBattleLength) {
      // Show Enemy Deleted 
      isPostBattle = true;
      battleEndTimer.reset();
      AUDIO.StopStream();
      AUDIO.Stream("resources/loops/enemy_deleted.ogg");
      player->ChangeState<PlayerIdleState>();
    }
    else if(!isBattleRoundOver && battleEndTimer.getElapsed().asSeconds() > postBattleLength) {
      isMobDeleted = true;
    }
  }

  camera.Update((float)elapsed);

  background->Update((float)elapsed);

  // Do not update when: paused or in chip select, during a summon sequence, showing Battle Start sign
  if (!(isPaused || isInChipSelect) && summons.IsSummonOver() && !isPreBattle) {
    // kill switch for testing:
    if (INPUT.Has(InputEvent::PRESSED_A) && INPUT.Has(InputEvent::PRESSED_B) && INPUT.Has(InputEvent::PRESSED_LEFT) /*&& INPUT.Has(InputEvent::PRESSED_RIGHT)*/) {
      mob->KillSwitch();
    }

    field->Update((float)elapsed);
  }

  int newMobSize = mob->GetRemainingMobCount();

  if (lastMobSize != newMobSize) {
    if (lastMobSize - newMobSize == 2) {
      didDoubleDelete = true;
      comboInfo = doubleDelete;
      comboInfoTimer.reset();
    }
    else if (lastMobSize - newMobSize > 2) {
      didTripleDelete = true;
      comboInfo = tripleDelete;
      comboInfoTimer.reset();
    }

    lastMobSize = newMobSize;
  }

  // todo: we need states
  // update the cust if not paused nor in chip select nor in mob intro nor battle results nor post battle
  if (!(isBattleRoundOver || (mob->GetRemainingMobCount() == 0) || isPaused || isInChipSelect || !mob->IsSpawningDone() || summons.IsSummonActive() || isPreBattle || isPostBattle)) {  
    int newMobSize = mob->GetRemainingMobCount();

    if (newMobSize == 0) {
      if (!battleTimer.isPaused()) {
        battleTimer.pause();
        AUDIO.StopStream();
      }
    }
    else {
      if (battleTimer.isPaused()) {
        // start counting seconds again 
        battleTimer.start();
      }

      customProgress += elapsed;

      // this may be a redundant flag now that nodes and components can be updated by injection
      field->SetBattleActive(true);
    }
  }
  else {
    battleTimer.pause();
    field->SetBattleActive(false);
  }

  chipCustGUI.Update((float)elapsed);

  // other player controls
  if (INPUT.Has(RELEASED_B) && !isInChipSelect && !isBattleRoundOver && summons.IsSummonOver() && !isPreBattle && !isPostBattle) {
    if (player && player->GetTile() && player->GetAnimationComponent().GetAnimationString() == "PLAYER_IDLE") {
      chipUI.UseNextChip();
    }
  }
}

void BattleScene::onDraw(sf::RenderTexture& surface) {
  ENGINE.SetRenderSurface(surface);

  ENGINE.Clear();

  ENGINE.Draw(background);

  sf::Vector2f cameraAntiOffset = -ENGINE.GetViewOffset();
  auto ui = std::vector<UIComponent*>();

  // First tile pass: draw the tiles
  Battle::Tile* tile = nullptr;
  while (field->GetNextTile(tile)) {
    tile->move(ENGINE.GetViewOffset());

    if (summons.IsSummonActive()) {
      LayeredDrawable* coloredTile = new LayeredDrawable(*(sf::Sprite*)tile);
      coloredTile->SetShader(&pauseShader);
      ENGINE.Draw(coloredTile);
      delete coloredTile;
    }
    else {
      if (tile->IsHighlighted()) {
        LayeredDrawable* coloredTile = new LayeredDrawable(*(sf::Sprite*)tile);
        coloredTile->SetShader(&yellowShader);
        ENGINE.Draw(coloredTile);
        delete coloredTile;
      }
      else {
        ENGINE.Draw(tile);
      }
    }
  }

  // Second tile pass: draw the entities and shaders per row
  tile = nullptr;
  while (field->GetNextTile(tile)) {

    static float totalTime = 0;
    totalTime += (float)elapsed;

    heatShader.setUniform("time", totalTime*0.02f);
    heatShader.setUniform("distortionFactor", 0.01f);
    heatShader.setUniform("riseFactor", 0.1f);

    heatShader.setUniform("w", tile->GetWidth() - 8.f);
    heatShader.setUniform("h", tile->GetHeight()*1.5f);

    iceShader.setUniform("w", tile->GetWidth() - 8.f);
    iceShader.setUniform("h", tile->GetHeight()*0.8f);

    Entity* entity = nullptr;

    while (tile->GetNextEntity(entity)) {
      if (!entity->IsDeleted()) {
        auto uic = entity->GetComponent<UIComponent>();
        if (uic) {
          ui.push_back(uic);
        }

        ENGINE.Draw(entity);
      }
    }

    if (tile->GetState() == TileState::LAVA) {
      heatShader.setUniform("x", tile->getPosition().x - tile->getTexture()->getSize().x + 3.0f);

      float repos = (float)(tile->getPosition().y - (tile->getTexture()->getSize().y*2.5f));
      heatShader.setUniform("y", repos);

      surface.display();
      sf::Texture postprocessing = surface.getTexture(); // Make a copy

      sf::Sprite distortionPost;
      distortionPost.setTexture(postprocessing);

      surface.clear();

      LayeredDrawable* bake = new LayeredDrawable(distortionPost);
      bake->SetShader(&heatShader);

      ENGINE.Draw(bake);
      delete bake;
    }
    else if (tile->GetState() == TileState::ICE) {
      iceShader.setUniform("x", tile->getPosition().x - tile->getTexture()->getSize().x);

      float repos = (float)(tile->getPosition().y - tile->getTexture()->getSize().y);
      iceShader.setUniform("y", repos);

      surface.display();
      sf::Texture postprocessing = surface.getTexture(); // Make a copy

      sf::Sprite reflectionPost;
      reflectionPost.setTexture(postprocessing);

      surface.clear();

      LayeredDrawable* bake = new LayeredDrawable(reflectionPost);
      bake->SetShader(&iceShader);

      ENGINE.Draw(bake);
      delete bake;
    }
  }

  // Draw scene nodes
  for (auto node : scenenodes) {
    surface.draw(*node);
  }

  // Draw ui
  //std::cout << "ui size: " << ui.size() << std::endl;

  for (auto node : ui) {
    surface.draw(*node);
  }


  // cust dissapears when not in battle
  if (!(isInChipSelect || isPostBattle || mob->IsCleared()))
    ENGINE.Draw(&customBarSprite);

  if (isPaused) {
    // apply shader on draw calls below
    ENGINE.SetShader(&pauseShader);
  }

  ENGINE.DrawOverlay();

  if (/*summons.IsSummonsActive() &&*/ showSummonText) {
    sf::Text summonsLabel = sf::Text(summons.GetSummonLabel(), *mobFont);

    double summonSecs = summonTimer;
    double scale = swoosh::ease::wideParabola(summonSecs, summonTextLength, 3.0);

    if (summons.GetCallerTeam() == Team::RED) {
      summonsLabel.setPosition(40.0f, 80.f);
    }
    else {
      summonsLabel.setPosition(470.0f, 80.0f);
    }

    summonsLabel.setScale(1.0f, (float)scale);
    summonsLabel.setOutlineColor(sf::Color::Black);
    summonsLabel.setFillColor(sf::Color::White);
    summonsLabel.setOutlineThickness(2.f);

    if (summons.GetCallerTeam() == Team::RED) {
      summonsLabel.setOrigin(0, summonsLabel.getLocalBounds().height);
    }
    else {
      summonsLabel.setOrigin(summonsLabel.getLocalBounds().width, summonsLabel.getLocalBounds().height);
    }

    ENGINE.Draw(summonsLabel, false);

    if (summonSecs >= summonTextLength) {
      summons.OnEnter();
      prevSummonState = true;
      showSummonText = false;
    }
  }

<<<<<<< HEAD
  float nextLabelHeight = 0;
  if (!mob->IsSpawningDone() || isInChipSelect) {
    for (int i = 0; i < mob->GetMobCount(); i++) {
      if (mob->GetMobAt(i).IsDeleted())
        continue;
=======
    if (isPaused) {
      // apply shader on draw calls below
      ENGINE.SetShader(&pauseShader);
    } 
>>>>>>> 53632558

      sf::Text mobLabel = sf::Text(mob->GetMobAt(i).GetName(), *mobFont);

      mobLabel.setOrigin(mobLabel.getLocalBounds().width, 0);
      mobLabel.setPosition(470.0f, -1.f + nextLabelHeight);
      mobLabel.setScale(0.8f, 0.8f);
      mobLabel.setOutlineColor(sf::Color(48, 56, 80));
      mobLabel.setOutlineThickness(2.f);
      ENGINE.Draw(mobLabel, false);

      // make the next label relative to this one
      nextLabelHeight += mobLabel.getLocalBounds().height;
    }
  }


  if (!isPlayerDeleted && !summons.IsSummonActive()) {
    chipUI.Update((float)elapsed); // DRAW 

    // TODO: we have a real component system now, refactor this
    Drawable* component;
    while (chipUI.GetNextComponent(component)) {
      ENGINE.Draw(component);
    }
  }

  if (isPreBattle) {
    if (preBattleLength <= 0) {
      isPreBattle = false;
    }
    else {
      double battleStartSecs = battleStartTimer.getElapsed().asSeconds();
      double scale = swoosh::ease::wideParabola(battleStartSecs, preBattleLength, 2.0);
      battleStart.setScale(2.f, (float)scale*2.f);

      if (battleStartSecs >= preBattleLength)
        isPreBattle = false;

      ENGINE.Draw(battleStart);
    }
  }

  if (isPostBattle && !isBattleRoundOver) {
    if (postBattleLength <= 0) {
      isPostBattle = false;
    }
    else {
      double battleEndSecs = battleEndTimer.getElapsed().asSeconds();
      double scale = swoosh::ease::wideParabola(battleEndSecs, postBattleLength, 2.0);
      battleEnd.setScale(2.f, (float)scale*2.f);

      if (battleEndSecs >= postBattleLength) {
        isPostBattle = false;
      }

      ENGINE.Draw(battleEnd);
    }
  }

  if (comboInfoTimer.getElapsed().asSeconds() <= 1.0f) {
    ENGINE.Draw(comboInfo);
  }

  if (isPaused) {
    // render on top 
    ENGINE.Draw(pauseLabel, false);
  }

  // compare the summon state after we used a chip...
  if (!showSummonText) {
    /*if (summons.IsSummonActive() && prevSummonState == false) {
      // We are switching over to a new state this frame
      summonTimer = 0;
      showSummonText = true;
      std::cout << "summon text showing" << std::endl;
    }
    else */ if (summons.IsSummonOver() && prevSummonState == true) {
      // We are leaving the summons state this frame
      summons.OnLeave();
      prevSummonState = false;
    }
    else   // When these conditions are met, the chip name has shown and we're ready to follow through with the summon
      if (summons.IsSummonActive() && prevSummonState == true) {
        summons.Update(elapsed);
      }

    // Track if a summon chip was used on this frame
    if (!prevSummonState) {
      prevSummonState = summons.IsSummonActive() || summons.HasMoreInQueue();

      if (prevSummonState) {
        summonTimer = 0;
        showSummonText = true;
        std::cout << "prevSummonState flagged" << std::endl;
      }
    }
  }


  // Draw cust GUI on top of scene. No shaders affecting.
  ENGINE.Draw(chipCustGUI);

  // Scene keyboard controls
  // TODO: really belongs in Update() but also handles a lot of conditional draws
  //       refactoring battle scene into battle states should reduce this complexity
  if (INPUT.Has(PRESSED_PAUSE) && !isInChipSelect && !isBattleRoundOver && !isPreBattle && !isPostBattle) {
    isPaused = !isPaused;

    if (!isPaused) {
      ENGINE.RevokeShader();
    }
    else {
      AUDIO.Play(AudioType::PAUSE);
    }
  }
  /*else if (INPUT.Has(RELEASED_B) && !isInChipSelect && !isBattleRoundOver && summons.IsSummonOver() && !isPreBattle && !isPostBattle) {
    if (player && player->GetTile() && player->GetAnimationComponent().GetAnimationString() == "PLAYER_IDLE") {
      chipUI.UseNextChip();
    }
  }*/
  else if ((!isMobFinished && mob->IsSpawningDone()) || 
    (
      INPUT.Has(PRESSED_START) && customProgress >= customDuration && !isInChipSelect && !isPaused && 
      !isBattleRoundOver && summons.IsSummonOver() && !isPreBattle && !isPostBattle
    )) {
    // enemy intro finished
    if (!isMobFinished) {
      // toggle the flag
      isMobFinished = true;
      // allow the player to be controlled by keys
      player->ChangeState<PlayerControlledState>();
      // Move mob out of the PixelInState 
      mob->DefaultState();
      // show the chip select screen
      customProgress = customDuration;
    }

    if (isInChipSelect == false && !isBattleRoundOver) {
      player->SetCharging(false);

      AUDIO.Play(AudioType::CUSTOM_SCREEN_OPEN);
      // slide up the screen a hair
      //camera.MoveCamera(sf::Vector2f(240.f, 140.f), sf::seconds(0.5f));
      isInChipSelect = true;

      // Clear any chip UI queues. they will contain null data. 
      chipUI.LoadChips(0, 0);

      // Reset PA system
      isPAComplete = false;
      hasPA = -1;
      paStepIndex = 0;
      listStepCounter = listStepCooldown;

      // Load the next chips
      chipCustGUI.ResetState();
      chipCustGUI.GetNextChips();
    }

    // NOTE: Need a battle scene state manager to handle going to and from one controll scheme to another. 
    // Plus would make more sense to revoke screen effects and labels once complete transition 

  }
  else if (isInChipSelect && chipCustGUI.IsInView()) {
    if (chipCustGUI.IsChipDescriptionTextBoxOpen()) {
      if (!INPUT.Has(HELD_PAUSE)) {
        chipCustGUI.CloseChipDescription() ? AUDIO.Play(AudioType::CHIP_DESC_CLOSE, AudioPriority::LOWEST) : 1;
      }
      else if (INPUT.Has(PRESSED_A) ){

        chipCustGUI.ChipDescriptionConfirmQuestion()? AUDIO.Play(AudioType::CHIP_CHOOSE) : 1;
        chipCustGUI.ContinueChipDescription();
      }
      

      if (INPUT.Has(HELD_A)) {
        chipCustGUI.FastForwardChipDescription(3.0);
      }
      else {
        chipCustGUI.FastForwardChipDescription(1.0);
      }

      if (INPUT.Has(PRESSED_LEFT)) {
        chipCustGUI.ChipDescriptionYes() ? AUDIO.Play(AudioType::CHIP_SELECT) : 1;;
      }
      else if (INPUT.Has(PRESSED_RIGHT)) {
        chipCustGUI.ChipDescriptionNo() ? AUDIO.Play(AudioType::CHIP_SELECT) : 1;;
      }
    }
    else {
      if (INPUT.Has(PRESSED_LEFT)) {
        chipSelectInputCooldown -= elapsed;

        if (chipSelectInputCooldown <= 0) {
          chipCustGUI.CursorLeft() ? AUDIO.Play(AudioType::CHIP_SELECT) : 1;
          chipSelectInputCooldown = maxChipSelectInputCooldown;
        }
      }
      else if (INPUT.Has(PRESSED_RIGHT)) {
        chipSelectInputCooldown -= elapsed;

        if (chipSelectInputCooldown <= 0) {
          chipCustGUI.CursorRight() ? AUDIO.Play(AudioType::CHIP_SELECT) : 1;
          chipSelectInputCooldown = maxChipSelectInputCooldown;
        }
      }
      else if (INPUT.Has(PRESSED_UP)) {
        chipSelectInputCooldown -= elapsed;

        if (chipSelectInputCooldown <= 0) {
          chipCustGUI.CursorUp() ? AUDIO.Play(AudioType::CHIP_SELECT) : 1;
          chipSelectInputCooldown = maxChipSelectInputCooldown;
        }
      }
      else if (INPUT.Has(PRESSED_DOWN)) {
        chipSelectInputCooldown -= elapsed;

        if (chipSelectInputCooldown <= 0) {
          chipCustGUI.CursorDown() ? AUDIO.Play(AudioType::CHIP_SELECT) : 1;
          chipSelectInputCooldown = maxChipSelectInputCooldown;
        }
      }
      else {
        chipSelectInputCooldown = 0;
      }

      if (INPUT.Has(PRESSED_A)) {
        bool performed = chipCustGUI.CursorAction();

        if (chipCustGUI.AreChipsReady()) {
          AUDIO.Play(AudioType::CHIP_CONFIRM, AudioPriority::HIGH);
          customProgress = 0; // NOTE: Temporary Hack. We base the cust state around the custom Progress value.
          //camera.MoveCamera(sf::Vector2f(240.f, 160.f), sf::seconds(0.5f)); 
        }
        else if (performed) {
          AUDIO.Play(AudioType::CHIP_CHOOSE, AudioPriority::HIGH);
        }
        else {
          AUDIO.Play(AudioType::CHIP_ERROR, AudioPriority::LOWEST);
        }
      }
      else if (INPUT.Has(PRESSED_B) || sf::Mouse::isButtonPressed(sf::Mouse::Button::Right)) {
        chipCustGUI.CursorCancel() ? AUDIO.Play(AudioType::CHIP_CANCEL, AudioPriority::HIGH) : 1;
      }
      else if (INPUT.Has(PRESSED_PAUSE)) {
        chipCustGUI.OpenChipDescription() ? AUDIO.Play(AudioType::CHIP_DESC, AudioPriority::LOWEST) : 1;
      }
    }
  }

  if (isInChipSelect && customProgress > 0.f) {
    if (!chipCustGUI.IsInView()) {
      chipCustGUI.Move(sf::Vector2f(600.f * (float)elapsed, 0));
    }
  }
  else {
    if (!chipCustGUI.IsOutOfView()) {
      chipCustGUI.Move(sf::Vector2f(-600.f * (float)elapsed, 0));
    }
    else if (isInChipSelect) { // we're leaving a state
   // Start Program Advance checks
      if (isPAComplete && hasPA == -1) {
        // Return to game
        isInChipSelect = false;
        chipUI.LoadChips(chips, chipCount);
        ENGINE.RevokeShader();

        // Show BattleStart 
        isPreBattle = true;
        battleStartTimer.reset();
      }
      else if (!isPAComplete) {
        chips = chipCustGUI.GetChips();
        chipCount = chipCustGUI.GetChipCount();

        hasPA = programAdvance.FindPA(chips, chipCount);

        if (hasPA > -1) {
          paSteps = programAdvance.GetMatchingSteps();
          PAStartTimer.reset();
        }

        isPAComplete = true;
      }
      else if (hasPA > -1) {
        static bool advanceSoundPlay = false;
        static float increment = 0;
        
        float nextLabelHeight = 0;

        double PAStartSecs = PAStartTimer.getElapsed().asSeconds();
        double scale = swoosh::ease::linear(PAStartSecs, PAStartLength, 1.0);
        programAdvanceSprite.setScale(2.f, (float)scale*2.f);
        ENGINE.Draw(programAdvanceSprite, false);

        if (paStepIndex <= chipCount + 1) {
          for (int i = 0; i < paStepIndex && i < chipCount; i++) {
            std::string formatted = chips[i]->GetShortName();
            formatted.resize(9, ' ');
            formatted[8] = chips[i]->GetCode();

            sf::Text stepLabel = sf::Text(formatted, *mobFont);

            stepLabel.setOrigin(0, 0);
            stepLabel.setPosition(40.0f, 80.f + (nextLabelHeight*2.f));
            stepLabel.setScale(1.0f, 1.0f);

            if (i >= hasPA && i <= hasPA + paSteps.size() - 1) {
              if (i < paStepIndex - 1) {
                stepLabel.setOutlineColor(sf::Color(0, 0, 0));
                stepLabel.setFillColor(sf::Color(128, 248, 80));
              }
              else {
                stepLabel.setOutlineColor(sf::Color(0, 0, 0));
                stepLabel.setFillColor(sf::Color(247, 188, 27));
              }
            }
            else {
              stepLabel.setOutlineColor(sf::Color(48, 56, 80));
            }

            stepLabel.setOutlineThickness(2.f);
            ENGINE.Draw(stepLabel, false);

            // make the next label relative to this one
            nextLabelHeight += stepLabel.getLocalBounds().height;
          }
          increment = 0;
          nextLabelHeight = 0;
        }
        else {
          if (!advanceSoundPlay) {
            AUDIO.Play(AudioType::PA_ADVANCE);
            advanceSoundPlay = true;
          }

          for (int i = 0; i < chipCount; i++) {
            std::string formatted = chips[i]->GetShortName();
            formatted.resize(9, ' ');
            formatted[8] = chips[i]->GetCode();

            sf::Text stepLabel = sf::Text(formatted, *mobFont);

            stepLabel.setOrigin(0, 0);
            stepLabel.setPosition(40.0f, 80.f + (nextLabelHeight*2.f));
            stepLabel.setScale(1.0f, 1.0f);
            stepLabel.setOutlineColor(sf::Color(48, 56, 80));
            stepLabel.setOutlineThickness(2.f);

            if (i >= hasPA && i <= hasPA + paSteps.size() - 1) {
              if (i == hasPA) {
                Chip* paChip = programAdvance.GetAdvanceChip();

                sf::Text stepLabel = sf::Text(paChip->GetShortName(), *mobFont);
                stepLabel.setOrigin(0, 0);
                stepLabel.setPosition(40.0f, 80.f + (nextLabelHeight*2.f));
                stepLabel.setScale(1.0f, 1.0f);

                stepLabel.setOutlineColor(sf::Color((sf::Uint32)(sin(increment) * 255), (sf::Uint32)(cos(increment + 90 * (22.f / 7.f)) * 255), (sf::Uint32)(sin(increment + 180 * (22.f / 7.f)) * 255)));
                stepLabel.setOutlineThickness(2.f);
                ENGINE.Draw(stepLabel, false);
              }
              else {
                // make the next label relative to the hidden one and skip drawing
                nextLabelHeight += stepLabel.getLocalBounds().height;

                continue;
              }

            }
            else {
              ENGINE.Draw(stepLabel, false);
            }

            // make the next label relative to this one
            nextLabelHeight += stepLabel.getLocalBounds().height;
          }

          increment += (float)elapsed * 5.f;
        }

        if (listStepCounter > 0.f) {
          listStepCounter -= (float)elapsed;
        }
        else {
          // +2 = 1 step for showing PA label and 1 step for showing merged chip
          // That's the chips we want to show + 1 + 1 = chipCount + 2
          if (paStepIndex == chipCount + 2) {
            advanceSoundPlay = false;

            Chip* paChip = programAdvance.GetAdvanceChip();

            // Only remove the chips involved in the program advance. Replace them with the new PA chip.
            // PA chip is dealloc by the class that created it so it must be removed before the library tries to dealloc
            int newChipCount = chipCount - (int)paSteps.size() + 1; // Add the new one
            int newChipStart = hasPA;

            // Create a temp chip list
            Chip** newChipList = new Chip*[newChipCount];

            int j = 0;
            for (int i = 0; i < chipCount; ) {
              if (i == hasPA) {
                newChipList[j] = paChip;
                i += (int)paSteps.size();
                j++;
                continue;
              }

              newChipList[j] = chips[i];
              i++;
              j++;
            }

            // Set the new chips
            for (int i = 0; i < newChipCount; i++) {
              chips[i] = *(newChipList + i);
            }

            // Delete the temp list space 
            // NOTE: We are _not_ deleting the pointers in them
            delete[] newChipList;

            chipCount = newChipCount;

            hasPA = -1; // state over 
          }
          else {
            if (paStepIndex == chipCount + 1) {
              listStepCounter = listStepCooldown * 2.0f; // Linger on the screen when showing the final PA
            }
            else {
              listStepCounter = listStepCooldown * 0.7f; // Quicker about non-PA chips
            }

            if (paStepIndex >= hasPA && paStepIndex <= hasPA + paSteps.size() - 1) {
              listStepCounter = listStepCooldown; // Take our time with the PA chips 
              AUDIO.Play(AudioType::POINT);
            }

            paStepIndex++;
          }
        }
      }
    }
  }

  if (isBattleRoundOver && !isPostBattle && !isPlayerDeleted && player->GetHealth() > 0) {
    if (!battleResults) {
      sf::Time totalBattleTime = battleTimer.getElapsed();

      battleResults = new BattleResults(totalBattleTime, player->GetMoveCount(), player->GetHitCount(), GetCounterCount(), didDoubleDelete, didTripleDelete, mob);
    }
    else {
      battleResults->Draw();

      if (!battleResults->IsInView()) {
        float amount = 600.f * (float)elapsed;
        battleResults->Move(sf::Vector2f(amount, 0));
      }
      else {
        if (INPUT.Has(PRESSED_A)) {
          // Have to hit twice
          if (battleResults->IsFinished()) {
            BattleItem* reward = battleResults->GetReward();
            
            if (reward != nullptr) {
              if (reward->IsChip()) {
                // TODO: send the battle item off to the player's 
                // persistent session storage (aka a save file or cloud database)
                CHIPLIB.AddChip(reward->GetChip());
                Chip filtered = CHIPLIB.GetChipEntry(reward->GetChip().GetShortName(), reward->GetChip().GetCode());
                persistentFolder->AddChip(filtered);
                delete reward;
              }
            }

            using segue = swoosh::intent::segue<PixelateBlackWashFade>;
            getController().queuePop<segue>();
          }
          else {
            battleResults->CursorAction();
          }
        }
      }
    }
  }
  else if (isBattleRoundOver && isPlayerDeleted) {
    if (!initFadeOut) {
      initFadeOut = true;
      using segue = swoosh::intent::segue<WhiteWashFade>::to<GameOverScene>;
      getController().queueRewind<segue>();
    }
  }

  tile = nullptr;
  while (field->GetNextTile(tile)) {
    tile->move(cameraAntiOffset);
  }

  if (customProgress / customDuration >= 1.0) {
    if (isChipSelectReady == false) {
      AUDIO.Play(AudioType::CUSTOM_BAR_FULL);
      isChipSelectReady = true;
    }
  }
  else {
    isChipSelectReady = false;
  }

  customBarShader.setUniform("factor", (float)(customProgress / customDuration));
}

void BattleScene::onStart() {
  isSceneInFocus = true;
	
  // Stream battle music 
  if (mob->HasCustomMusicPath()) {
    AUDIO.Stream(mob->GetCustomMusicPath(), true);
  }
  else {
    if (!mob->IsBoss()) {
      AUDIO.Stream("resources/loops/loop_battle.ogg", true);
    }
    else {
      AUDIO.Stream("resources/loops/loop_boss_battle.ogg", true);
    }
  }
}

void BattleScene::onLeave() {

}

void BattleScene::onExit() {
  ENGINE.RevokeShader();
}

void BattleScene::onEnter() {

}

void BattleScene::onResume() {

}

void BattleScene::onEnd() {

}<|MERGE_RESOLUTION|>--- conflicted
+++ resolved
@@ -458,15 +458,15 @@
     static float totalTime = 0;
     totalTime += (float)elapsed;
 
-    heatShader.setUniform("time", totalTime*0.02f);
-    heatShader.setUniform("distortionFactor", 0.01f);
-    heatShader.setUniform("riseFactor", 0.1f);
-
-    heatShader.setUniform("w", tile->GetWidth() - 8.f);
-    heatShader.setUniform("h", tile->GetHeight()*1.5f);
-
-    iceShader.setUniform("w", tile->GetWidth() - 8.f);
-    iceShader.setUniform("h", tile->GetHeight()*0.8f);
+    //heatShader.setUniform("time", totalTime*0.02f);
+    //heatShader.setUniform("distortionFactor", 0.01f);
+    //heatShader.setUniform("riseFactor", 0.1f);
+
+    //heatShader.setUniform("w", tile->GetWidth() - 8.f);
+    //heatShader.setUniform("h", tile->GetHeight()*1.5f);
+
+    //iceShader.setUniform("w", tile->GetWidth() - 8.f);
+    //iceShader.setUniform("h", tile->GetHeight()*0.8f);
 
     Entity* entity = nullptr;
 
@@ -481,7 +481,7 @@
       }
     }
 
-    if (tile->GetState() == TileState::LAVA) {
+    /*if (tile->GetState() == TileState::LAVA) {
       heatShader.setUniform("x", tile->getPosition().x - tile->getTexture()->getSize().x + 3.0f);
 
       float repos = (float)(tile->getPosition().y - (tile->getTexture()->getSize().y*2.5f));
@@ -520,7 +520,7 @@
 
       ENGINE.Draw(bake);
       delete bake;
-    }
+    }*/
   }
 
   // Draw scene nodes
@@ -581,18 +581,11 @@
     }
   }
 
-<<<<<<< HEAD
   float nextLabelHeight = 0;
   if (!mob->IsSpawningDone() || isInChipSelect) {
     for (int i = 0; i < mob->GetMobCount(); i++) {
       if (mob->GetMobAt(i).IsDeleted())
         continue;
-=======
-    if (isPaused) {
-      // apply shader on draw calls below
-      ENGINE.SetShader(&pauseShader);
-    } 
->>>>>>> 53632558
 
       sf::Text mobLabel = sf::Text(mob->GetMobAt(i).GetName(), *mobFont);
 
