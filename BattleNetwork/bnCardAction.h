--- conflicted
+++ resolved
@@ -102,15 +102,10 @@
   CardAction() = delete;
   CardAction(const CardAction& rhs) = delete;
 
-<<<<<<< HEAD
-  CardAction(Character& user, const std::string& animation) : user(user), animation(animation)
-=======
-  CardAction(Character * owner, std::string animation, SpriteProxyNode** attachment, std::string nodeName)
-    : anim(nullptr), animation(animation), nodeName(nodeName), uuid(), prevState(), attachment(attachment), Component(owner)
->>>>>>> b55a9a93
-  {
-    anim = user.GetFirstComponent<AnimationComponent>();
-
+  CardAction(Character& user, const std::string& animation) 
+   user(user), animation(animation), anim(user.GetFirstComponent<AnimationComponent>(),
+   uuid(), prevState(), attachments(), tracked() 
+ {
     if (anim) {
       prepareActionDelegate = [this, animation]() {
         prevState = anim->GetAnimationString();
