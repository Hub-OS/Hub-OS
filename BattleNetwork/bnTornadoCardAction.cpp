--- conflicted
+++ resolved
@@ -14,26 +14,12 @@
 
 #define FRAMES FRAME1, FRAME3, FRAME2, FRAME3, FRAME2, FRAME3, FRAME2, FRAME3, FRAME2, FRAME3, FRAME2, FRAME3, FRAME2, FRAME3, FRAME2, FRAME3, FRAME2, FRAME3
 
-
-<<<<<<< HEAD
 TornadoCardAction::TornadoCardAction(Character * owner, int damage) : 
   CardAction(*owner, "PLAYER_SHOOTING"), 
   attachmentAnim(FAN_ANIM), armIsOut(false) {
-=======
-TornadoCardAction::TornadoCardAction(Character& user, int damage) 
-  : CardAction(user, "PLAYER_SHOOTING"), armIsOut(false) {
->>>>>>> 61302cfd
   TornadoCardAction::damage = damage;
 
-<<<<<<< HEAD
   attachmentAnim.Reload();
-=======
-  attachment = new SpriteProxyNode();
-  attachment->setTexture(Textures().LoadTextureFromFile(FAN_PATH));
-  attachment->SetLayer(-1);
-
-  attachmentAnim = Animation(FAN_PATH);
->>>>>>> 61302cfd
   attachmentAnim.SetAnimation("DEFAULT");
   attachmentAnim << Animator::Mode::Loop;
 
@@ -49,8 +35,7 @@
   delete attachment;
 }
 
-<<<<<<< HEAD
-void TornadoCardAction::Execute() {
+void TornadoCardAction::OnExecute() {
   auto owner = GetOwner();
   
   attachmentAnim.Update(0, attachment->getSprite());
@@ -63,17 +48,6 @@
   // On shoot frame, drop projectile
   auto onFire = [this, team, tile, field]() -> void {
     Tornado* tornado = new Tornado(field, team, 8, damage);
-=======
-void TornadoCardAction::OnExecute() {
-  // On shoot frame, drop projectile
-  auto onFire = [this]() -> void {
-    auto& user = GetUser();
-    auto team = user.GetTeam();
-    auto tile = user.GetTile();
-    auto field = user.GetField();
-
-    Tornado* tornado = new Tornado(field, team, damage);
->>>>>>> 61302cfd
     auto props = tornado->GetHitboxProperties();
     props.aggressor = &user;
     tornado->SetHitboxProperties(props);
@@ -83,13 +57,8 @@
   };
 
   // Spawn a tornado istance 2 tiles in front of the player every x frames 8 times
-<<<<<<< HEAD
   AddAnimAction(2, [onFire, owner, this]() {
-    AUDIO.Play(AudioType::WIND);
-=======
-  AddAction(2, [onFire, this]() {
     Audio().Play(AudioType::WIND);
->>>>>>> 61302cfd
     armIsOut = true;
     onFire();
   });
@@ -106,18 +75,8 @@
   CardAction::OnUpdate(_elapsed);
 }
 
-<<<<<<< HEAD
-void TornadoCardAction::OnAnimationEnd()
-{
-}
-
-void TornadoCardAction::EndAction()
+void TornadoCardAction::OnEndAction()
 {
   GetOwner()->RemoveNode(attachment);
   Eject();
-=======
-void TornadoCardAction::OnEndAction()
-{
-  GetUser().RemoveNode(attachment);
->>>>>>> 61302cfd
 }