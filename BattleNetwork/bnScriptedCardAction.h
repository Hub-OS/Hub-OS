#pragma once
#include "bnCardAction.h"
#include "bnAnimation.h"
#include <SFML/Graphics.hpp>

class SpriteProxyNode;
class Character;
class ScriptedCardAction : public CardAction {
public:
<<<<<<< HEAD
  ScriptedCardAction(Character * owner, int damage) : 
    CardAction(*owner, "PLAYER_IDLE") 
  {
    // SCRIPTS.callback(card_name).onCreate(this);
=======
  ScriptedCardAction(Character& owner, int damage) : CardAction(owner, "PLAYER_IDLE") {
    // SCRIPTS.callback(card_name).OnCreate(this);
>>>>>>> 61302cfd
  }

  ~ScriptedCardAction()
  {
  }

  void OnUpdate(float _elapsed) override
  {
    CardAction::OnUpdate(_elapsed);

    // SCRIPTS.callback(card_name).OnUpdate(this);
  }

<<<<<<< HEAD
  void OnAnimationEnd() override {

  }

  void EndAction()
  {
    // SCRIPTS.callback(card_name).onDestroy(this);
    Eject();
=======
  void OnEndAction() override
  {
    // SCRIPTS.callback(card_name).OnEndAction(this);
>>>>>>> 61302cfd
  }

  void OnExecute() override {

  }
};<|MERGE_RESOLUTION|>--- conflicted
+++ resolved
@@ -7,15 +7,10 @@
 class Character;
 class ScriptedCardAction : public CardAction {
 public:
-<<<<<<< HEAD
   ScriptedCardAction(Character * owner, int damage) : 
     CardAction(*owner, "PLAYER_IDLE") 
   {
     // SCRIPTS.callback(card_name).onCreate(this);
-=======
-  ScriptedCardAction(Character& owner, int damage) : CardAction(owner, "PLAYER_IDLE") {
-    // SCRIPTS.callback(card_name).OnCreate(this);
->>>>>>> 61302cfd
   }
 
   ~ScriptedCardAction()
@@ -29,20 +24,14 @@
     // SCRIPTS.callback(card_name).OnUpdate(this);
   }
 
-<<<<<<< HEAD
   void OnAnimationEnd() override {
 
   }
 
-  void EndAction()
+  void OnEndAction()
   {
     // SCRIPTS.callback(card_name).onDestroy(this);
     Eject();
-=======
-  void OnEndAction() override
-  {
-    // SCRIPTS.callback(card_name).OnEndAction(this);
->>>>>>> 61302cfd
   }
 
   void OnExecute() override {
