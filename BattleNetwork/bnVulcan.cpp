--- conflicted
+++ resolved
@@ -18,17 +18,7 @@
   SetPassthrough(true);
   SetLayer(0);
 
-<<<<<<< HEAD
-  AUDIO.Play(AudioType::GUN, AudioPriority::highest);
-=======
-  cooldown = 0;
-
-  hitHeight = 20.0f;
-
-  random = 0;
-
   Audio().Play(AudioType::GUN, AudioPriority::highest);
->>>>>>> 61302cfd
 
   auto props = GetHitboxProperties();
   props.flags = props.flags & ~Hit::recoil;
@@ -66,13 +56,8 @@
 
 void Vulcan::Attack(Character* _entity) {
   if (_entity->Hit(GetHitboxProperties())) {
-<<<<<<< HEAD
-    AUDIO.Play(AudioType::HURT);
+    Aduio.Play(AudioType::HURT);
     auto impact = new ParticleImpact(ParticleImpact::Type::vulcan);
-=======
-    Audio().Play(AudioType::HURT);
-    auto impact = new ParticleImpact(ParticleImpact::Type::YELLOW);
->>>>>>> 61302cfd
     impact->SetHeight(_entity->GetHeight());
     field->AddEntity(*impact, *_entity->GetTile());
 
