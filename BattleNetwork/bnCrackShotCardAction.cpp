#include "bnCrackShotCardAction.h"
#include "bnCardAction.h"
#include "bnSpriteProxyNode.h"
#include "bnTextureResourceManager.h"
#include "bnAudioResourceManager.h"
#include "bnParticleImpact.h"
#include "bnCrackShot.h"

#define FRAME1 { 1, 0.1666 }
#define FRAME2 { 2, 0.05 }
#define FRAME3 { 3, 0.05 }
#define FRAME4 { 4, 0.5 }

#define FRAMES FRAME1, FRAME2, FRAME3, FRAME4

<<<<<<< HEAD
CrackShotCardAction::CrackShotCardAction(Character * owner, int damage) 
  : 
  CardAction(*owner, "PLAYER_SWORD") {
  CrackShotCardAction::damage = damage;

=======
CrackShotCardAction::CrackShotCardAction(Character& user, int damage) : CardAction(user, "PLAYER_SWORD") {
  CrackShotCardAction::damage = damage;

  attachment = new SpriteProxyNode();
  attachment->setTexture(user.getTexture());
  attachment->SetLayer(-1);
  attachment->EnableParentShader(true);

>>>>>>> 61302cfd
  OverrideAnimationFrames({ FRAMES });

  attachmentAnim = Animation(anim->GetFilePath());
  attachmentAnim.Reload();
  attachmentAnim.SetAnimation("HAND");

  AddAttachment(anim->GetAnimationObject(), "hilt", *attachment).PrepareAnimation(attachmentAnim);
}

CrackShotCardAction::~CrackShotCardAction()
{
}

<<<<<<< HEAD
void CrackShotCardAction::Execute() {
  auto owner = GetOwner();

  // On throw frame, spawn projectile
  auto onThrow = [this, owner]() -> void {
    int step = 1;

    if (owner->GetTeam() == Team::blue) {
      step = -1;
    }

    auto tile = GetOwner()->GetField()->GetAt(GetOwner()->GetTile()->GetX() + step, GetOwner()->GetTile()->GetY());
=======
void CrackShotCardAction::OnExecute() {
  // On throw frame, spawn projectile
  auto onThrow = [this]() -> void {
    auto& user = GetUser();

    auto tile = user.GetField()->GetAt(user.GetTile()->GetX() + 1, user.GetTile()->GetY());
>>>>>>> 61302cfd

    if (tile && tile->IsWalkable() && !tile->IsReservedByCharacter()) {
      CrackShot* b = new CrackShot(user.GetField(), user.GetTeam(), tile);
      auto props = b->GetHitboxProperties();
      props.damage = damage;
      props.aggressor = &user;
      b->SetHitboxProperties(props);

      auto direction = (user.GetTeam() == Team::red) ? Direction::right : Direction::left;
      b->SetDirection(direction);

      user.GetField()->AddEntity(*b, tile->GetX(), tile->GetY());

<<<<<<< HEAD
      GetOwner()->GetField()->AddEntity(*b, tile->GetX(), tile->GetY());

=======
      Audio().Play(AudioType::TOSS_ITEM_LITE);
>>>>>>> 61302cfd

      tile->SetState(TileState::broken);
    }

    if (tile) {
      auto* fx = new ParticleImpact(ParticleImpact::Type::wind);
      GetOwner()->GetField()->AddEntity(*fx, tile->GetX(), tile->GetY());
    }

    AUDIO.Play(AudioType::TOSS_ITEM_LITE);
  };

  auto addHand = [this] {
    auto* owner = GetOwner();
    overlay.setTexture(*owner->getTexture());
    attachment = new SpriteProxyNode(overlay);
    attachment->SetLayer(-1);
    attachment->EnableParentShader(true);

    AddAttachment(*owner, "hilt", *attachment).UseAnimation(attachmentAnim);
  };

  AddAnimAction(2, addHand);
  AddAnimAction(4, onThrow);
}

<<<<<<< HEAD
void CrackShotCardAction::OnUpdate(float _elapsed)
{
  CardAction::OnUpdate(_elapsed);
}

void CrackShotCardAction::OnAnimationEnd()
{
}

void CrackShotCardAction::EndAction() {
  Eject();
=======
void CrackShotCardAction::OnEndAction() {
  GetUser().RemoveNode(attachment);
>>>>>>> 61302cfd
}<|MERGE_RESOLUTION|>--- conflicted
+++ resolved
@@ -13,14 +13,8 @@
 
 #define FRAMES FRAME1, FRAME2, FRAME3, FRAME4
 
-<<<<<<< HEAD
-CrackShotCardAction::CrackShotCardAction(Character * owner, int damage) 
-  : 
-  CardAction(*owner, "PLAYER_SWORD") {
-  CrackShotCardAction::damage = damage;
-
-=======
-CrackShotCardAction::CrackShotCardAction(Character& user, int damage) : CardAction(user, "PLAYER_SWORD") {
+CrackShotCardAction::CrackShotCardAction(Character& user, int damage) : 
+CardAction(user, "PLAYER_SWORD") {
   CrackShotCardAction::damage = damage;
 
   attachment = new SpriteProxyNode();
@@ -28,7 +22,6 @@
   attachment->SetLayer(-1);
   attachment->EnableParentShader(true);
 
->>>>>>> 61302cfd
   OverrideAnimationFrames({ FRAMES });
 
   attachmentAnim = Animation(anim->GetFilePath());
@@ -42,8 +35,7 @@
 {
 }
 
-<<<<<<< HEAD
-void CrackShotCardAction::Execute() {
+void CrackShotCardAction::OnExecute() {
   auto owner = GetOwner();
 
   // On throw frame, spawn projectile
@@ -55,14 +47,6 @@
     }
 
     auto tile = GetOwner()->GetField()->GetAt(GetOwner()->GetTile()->GetX() + step, GetOwner()->GetTile()->GetY());
-=======
-void CrackShotCardAction::OnExecute() {
-  // On throw frame, spawn projectile
-  auto onThrow = [this]() -> void {
-    auto& user = GetUser();
-
-    auto tile = user.GetField()->GetAt(user.GetTile()->GetX() + 1, user.GetTile()->GetY());
->>>>>>> 61302cfd
 
     if (tile && tile->IsWalkable() && !tile->IsReservedByCharacter()) {
       CrackShot* b = new CrackShot(user.GetField(), user.GetTeam(), tile);
@@ -76,12 +60,8 @@
 
       user.GetField()->AddEntity(*b, tile->GetX(), tile->GetY());
 
-<<<<<<< HEAD
       GetOwner()->GetField()->AddEntity(*b, tile->GetX(), tile->GetY());
-
-=======
       Audio().Play(AudioType::TOSS_ITEM_LITE);
->>>>>>> 61302cfd
 
       tile->SetState(TileState::broken);
     }
@@ -108,7 +88,6 @@
   AddAnimAction(4, onThrow);
 }
 
-<<<<<<< HEAD
 void CrackShotCardAction::OnUpdate(float _elapsed)
 {
   CardAction::OnUpdate(_elapsed);
@@ -120,8 +99,4 @@
 
 void CrackShotCardAction::EndAction() {
   Eject();
-=======
-void CrackShotCardAction::OnEndAction() {
-  GetUser().RemoveNode(attachment);
->>>>>>> 61302cfd
 }