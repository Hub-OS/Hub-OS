--- conflicted
+++ resolved
@@ -8,16 +8,10 @@
 
 using namespace swoosh::types;
 
-<<<<<<< HEAD
 SelectMobScene::SelectMobScene(swoosh::ActivityController& controller, SelectedNavi navi, CardFolder& selectedFolder, PA& programAdvance) :
   elapsed(0),
-  textbox(320, 100, 24, "resources/fonts/NETNAVI_4-6_V3.ttf"),
   selectedFolder(selectedFolder),
   programAdvance(programAdvance),
-  swoosh::Activity(&controller)
-=======
-SelectMobScene::SelectMobScene(swoosh::ActivityController* controller, SelectedNavi navi, CardFolder& selectedFolder) :
-  elapsed(0),
   camera(ENGINE.GetView()),
   font(Font::Style::thick),
   mobLabel("No Data", font),
@@ -26,9 +20,7 @@
   hpLabel("1", font),
   menuLabel("", font),
   textbox(320, 100),
-  selectedFolder(selectedFolder),
   Scene(controller)
->>>>>>> 61302cfd
 {
   selectedNavi = navi;
 
@@ -76,13 +68,8 @@
   doOnce = false; // wait until the scene starts or resumes
   showMob = false;
 
-<<<<<<< HEAD
-  shader = LOAD_SHADER(TEXEL_PIXEL_BLUR);
   factor = PIXEL_MAX;
-=======
   shader = Shaders().GetShader(ShaderType::TEXEL_PIXEL_BLUR);
-  factor = 125;
->>>>>>> 61302cfd
 
   // Current selection index
   mobSelectionIndex = 0;
@@ -107,8 +94,6 @@
   if (mob) delete mob;
 }
 
-<<<<<<< HEAD
-=======
 void SelectMobScene::onResume() {
   if(mob) {
     delete mob;
@@ -132,7 +117,6 @@
 #endif
 }
 
->>>>>>> 61302cfd
 void SelectMobScene::onUpdate(double elapsed) {
   SelectMobScene::elapsed += elapsed;
 
