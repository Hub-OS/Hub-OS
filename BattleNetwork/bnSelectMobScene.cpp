#include <Swoosh/ActivityController.h>
#include "bnSelectMobScene.h"
#include "Android/bnTouchArea.h"

<<<<<<< HEAD
SelectMobScene::SelectMobScene(swoosh::ActivityController* controller, SelectedNavi navi, CardFolder& selectedFolder) :
=======
using namespace swoosh::types;

SelectMobScene::SelectMobScene(swoosh::ActivityController& controller, SelectedNavi navi, CardFolder& selectedFolder) :
>>>>>>> b55a9a93
  elapsed(0),
  camera(ENGINE.GetView()),
  font(Font::Style::thick),
  mobLabel("No Data", font),
  attackLabel("1", font),
  speedLabel("1", font),
  hpLabel("1", font),
  menuLabel("", font),
  textbox(320, 100),
  selectedFolder(selectedFolder),
  Scene(controller)
{
  selectedNavi = navi;

  // Menu name font
  menuLabel.setPosition(sf::Vector2f(20.f, 5.0f));
  menuLabel.setScale(2.f, 2.f);

  navigator.setTexture(LOAD_TEXTURE(MUG_NAVIGATOR));
  navigator.setScale(2.0f, 2.0f);
  navigator.setPosition(10.0f, 208.0f);

  navigatorAnimator = Animation("resources/ui/navigator.animation");
  navigatorAnimator.Reload();
  navigatorAnimator.SetAnimation("TALK");
  navigatorAnimator << Animator::Mode::Loop;

  cursor.setTexture(LOAD_TEXTURE(FOLDER_CURSOR));
  cursor.setScale(2.f, 2.f);

  // Selection input delays
  maxSelectInputCooldown = 0.5; // half of a second
  selectInputCooldown = maxSelectInputCooldown;

  // MOB UI font
  mobLabel.setPosition(sf::Vector2f(100.f, 45.0f));
  mobLabel.setScale(2.f, 2.f);

  attackLabel.setPosition(325.f, 30.f);
  attackLabel.setScale(2.f, 2.f);

  speedLabel.setPosition(325.f, 45.f);
  speedLabel.setScale(2.f, 2.f);

  hpLabel.setPosition(325.f, 60.f);
  hpLabel.setScale(2.f, 2.f);

  maxNumberCooldown = 0.5;
  numberCooldown = maxNumberCooldown; // half a second

  // select menu graphic
  bg.setTexture(LOAD_TEXTURE(BATTLE_SELECT_BG));
  bg.setScale(2.f, 2.f);

  gotoNextScene = true; 
  doOnce = false; // wait until the scene starts or resumes
  showMob = false;

  shader = Shaders().GetShader(ShaderType::TEXEL_PIXEL_BLUR);
  factor = 125;

  // Current selection index
  mobSelectionIndex = 0;

  // Text box navigator
  textbox.Stop();
  textbox.setPosition(100, 210);
  textbox.SetTextColor(sf::Color::Black);
  textbox.SetCharactersPerSecond(25);

#ifdef __ANDROID__
  touchPosX = 0;
  canSwipe = false;
#endif

  mob = nullptr;
}

SelectMobScene::~SelectMobScene() {
  if (mob) delete mob;
}

void SelectMobScene::onResume() {
  if(mob) {
    delete mob;
    mob = nullptr;
  }

  // Fix camera if offset from battle
  ENGINE.SetCamera(camera);

  // Re-play music
  Audio().Stream("resources/loops/loop_navi_customizer.ogg", true);

  gotoNextScene = false;
  doOnce = true;
  showMob = true;

  Logger::Log("SelectMobScene::onResume()");

#ifdef __ANDROID__
  StartupTouchControls();
#endif
}

void SelectMobScene::onUpdate(double elapsed) {
  SelectMobScene::elapsed += elapsed;

  // multiplying update by 2 effectively sets playback speed to 200%
  navigatorAnimator.Update(float(elapsed*2.0), navigator.getSprite());

  camera.Update((float)elapsed);
  textbox.Update((float)elapsed);

  int prevSelect = mobSelectionIndex;

#ifndef __ANDROID__
  // Scene keyboard controls
  if (!gotoNextScene) {
    if (INPUT.Has(EventTypes::PRESSED_UI_LEFT)) {
      selectInputCooldown -= elapsed;

      if (selectInputCooldown <= 0) {
        // Go to previous mob 
        selectInputCooldown = maxSelectInputCooldown;
        mobSelectionIndex--;

        // Number scramble effect
        numberCooldown = maxNumberCooldown;
      }
    }
    else if (INPUT.Has(EventTypes::PRESSED_UI_RIGHT)) {
      selectInputCooldown -= elapsed;

      if (selectInputCooldown <= 0) {
        // Go to next mob 
        selectInputCooldown = maxSelectInputCooldown;
        mobSelectionIndex++;

        // Number scramble effect
        numberCooldown = maxNumberCooldown;
      }
    }
    else {
      selectInputCooldown = 0;
    }

    if (INPUT.Has(EventTypes::PRESSED_CANCEL)) {
      // Fade out black and go back to the menu
      gotoNextScene = true;
<<<<<<< HEAD
      Audio().Play(AudioType::CHIP_DESC_CLOSE);
      using segue = swoosh::intent::segue<BlackWashFade, swoosh::intent::milli<500>>;
      getController().queuePop<segue>();
=======
      AUDIO.Play(AudioType::CHIP_DESC_CLOSE);
      using effect = segue<BlackWashFade, milliseconds<500>>;
      getController().queuePop<effect>();
>>>>>>> b55a9a93
    }
  }
#else
    // Scene keyboard controls
    if (!gotoNextScene) {
        if ((touchPosX - touchPosStartX) < -100 && canSwipe) {
            canSwipe = false;

            // Go to previous mob
            selectInputCooldown = maxSelectInputCooldown;
            mobSelectionIndex++;

            // Number scramble effect
            numberCooldown = maxNumberCooldown;
        }
        else if ((touchPosStartX - touchPosX) < -100 && canSwipe) {
            canSwipe = false;

            // Go to next mob
            selectInputCooldown = maxSelectInputCooldown;
            mobSelectionIndex--;

            // Number scramble effect
            numberCooldown = maxNumberCooldown;
        }

        if (INPUT.Has(PRESSED_B)) {
            // Fade out black and go back to the menu
            gotoNextScene = true;
            Audio().Play(AudioType::CHIP_DESC_CLOSE);
            using segue = swoosh::intent::segue<BlackWashFade, swoosh::intent::milli<500>>;
            getController().queuePop<segue>();
        }
    }
#endif

  // Keep our mob index in range
  mobSelectionIndex = std::max(0, mobSelectionIndex);
  mobSelectionIndex = std::min((int)MOBS.Size()-1, mobSelectionIndex);

  // Grab the mob info object from this index
  auto& mobinfo = MOBS.At(mobSelectionIndex);

  mobLabel.SetString(mobinfo.GetName());
  hpLabel.SetString(mobinfo.GetHPString());
  speedLabel.SetString(mobinfo.GetSpeedString());
  attackLabel.SetString(mobinfo.GetAttackString());

#ifdef __ANDROID__
  if(canSwipe) {
      if (sf::Touch::isDown(0)) {
          sf::Vector2i touchPosition = sf::Touch::getPosition(0, *ENGINE.GetWindow());
          sf::Vector2f coords = ENGINE.GetWindow()->mapPixelToCoords(touchPosition,
                                                                     ENGINE.GetDefaultView());
          sf::Vector2i iCoords = sf::Vector2i((int) coords.x, (int) coords.y);
          touchPosition = iCoords;

          canSwipe = false;

          if(touchPosition.y < 400 && touchPosition.x < 290) {
            if (!touchStart) {
              touchStart = true;
              touchPosStartX = touchPosition.x;
            }

            touchPosX = touchPosition.x;
          }

          if(touchPosition.x <= 320) {
            mobSpr.setPosition(110.0f - (touchPosStartX - touchPosX), 130.f);
            canSwipe = true;
          }
      } else {
          canSwipe = false;
          touchStart = false;
      }
  } else {
      if(prevSelect == mobSelectionIndex) {
          auto x = swoosh::ease::interpolate(0.5f, mobSpr.getPosition().x, 110.f);
          auto y = swoosh::ease::interpolate(0.5f, mobSpr.getPosition().y, 130.f);
          mobSpr.setPosition(x, y);

          if (int(x) == 110 && int(y) == 130) {
              mobSpr.setPosition(110.f, 130.f);
              touchPosX = 50; // somewhere in the middle that wont trigger a swipe
              touchPosStartX = 50;
              touchStart = false;
              canSwipe = true;
          }
      }
  }
#else
  mobSpr.setPosition(110.0f, 130.f);
#endif

  if (prevSelect != mobSelectionIndex || doOnce) {
    doOnce = false;
    factor = 125;

    // Current mob graphic
    mobSpr.setTexture(mobinfo.GetPlaceholderTexture());
    mobSpr.setScale(2.f, 2.f);
    mobSpr.setOrigin(mobSpr.getLocalBounds().width / 2.f, mobSpr.getLocalBounds().height / 2.f);

    textbox.SetText(mobinfo.GetDescriptionString());
    textbox.Stop();
  
    prevSelect = mobSelectionIndex;
  }

  /**
   * The following code just scrambles the name, health, speed, and attack data
   * Each line does the same thing
   * If it's a number, choose random numbers
   * If it's alphabetical, choose random capital letters
   * The scramble index moves towards the end of the string over time
   * Eventually the original data is unmodified and the effect ends
   */
  if (numberCooldown > 0) {
    numberCooldown -= (float)elapsed;
    std::string newstr;

    for (int i = 0; i < mobLabel.GetString().length(); i++) {
      double progress = (maxNumberCooldown - numberCooldown) / maxNumberCooldown;
      double index = progress * mobLabel.GetString().length();

      if (i < (int)index) {
        newstr += mobLabel.GetString()[i];
      }
      else {
        if (mobLabel.GetString()[i] != ' ') {
          newstr += (char)(((rand() % (90 - 65)) + 65) + 1);
        }
        else {
          newstr += ' ';
        }
      }
    }

    int randAttack = 0;
    int randSpeed = 0;
    int randHP = 0;

    int count = (int)mobinfo.GetHPString().size() - 1;
    while (count >= 0) {
      int index = (int)std::pow(10.0, (double)count);
      index *= (rand() % 9) + 1;

      randHP += index;

      count--;
    }
    
    count = (int)mobinfo.GetAttackString().size() - 1;

    while (count >= 0) {
      int index = (int)std::pow(10.0, (double)count);
      index *= (rand() % 9) + 1;

      randAttack += index;

      count--;
    }
    
    count = (int)mobinfo.GetSpeedString().size() - 1;

    while (count >= 0) {
      int index = (int)std::pow(10.0, (double)count);
      index *= (rand() % 9) + 1;

      randSpeed += index;

      count--;
    }

    attackLabel.SetString(std::to_string(randAttack));
    speedLabel.SetString(std::to_string(randSpeed));
    hpLabel.SetString(std::to_string(randHP));
    mobLabel.SetString(sf::String(newstr));
  }

  
  /**
   * End scramble effect 
   */

  factor -= (float)elapsed * 180.f;

  if (factor <= 0.f) {
    factor = 0.f;
  }

  // Progress for data scramble effect
  float progress = (maxNumberCooldown - numberCooldown) / maxNumberCooldown;

  if (progress > 1.f) { 
    progress = 1.f; 
  
  if(!gotoNextScene) {
      textbox.Play();
    }
  }

  // Mob fades in
  float range = (125.f - factor) / 125.f;
  mobSpr.setColor(sf::Color(255, 255, 255, (sf::Uint8)(255 * range)));

  // Make a selection
  if (INPUT.Has(EventTypes::PRESSED_CONFIRM) && !gotoNextScene) {
    
    if (MOBS.Size() != 0) {
      mob = MOBS.At(mobSelectionIndex).GetMob();
    }

    if (!mob) {
      // Play error buzzer if the mob index is out of range or
      // data is invalid
      gotoNextScene = false;

      Audio().Play(AudioType::CHIP_ERROR, AudioPriority::lowest);
    }
    else {
      gotoNextScene = true;

      // Play the pre battle rumble sound
      Audio().Play(AudioType::PRE_BATTLE, AudioPriority::high);

      // Stop music and go to battle screen 
      Audio().StopStream();

      // Get the navi we selected
      Player* player = NAVIS.At(selectedNavi).GetNavi();

      // Shuffle our folder
      selectedFolder.Shuffle();

      // Queue screen transition to Battle Scene with a white fade effect
      // just like the game
      using effect = segue<WhiteWashFade>;
      getController().push<effect::to<BattleScene>>(player, mob, &selectedFolder);
    }
  }

  // Close mouth when there's a space.
  // Overload boolean logic to close mouth whenever the text box is also paused
  bool isEqual = !textbox.IsPlaying() || textbox.GetCurrentCharacter() == '\0';

  if (isEqual && navigatorAnimator.GetAnimationString() != "IDLE") {
    navigatorAnimator.SetAnimation("IDLE");
    navigatorAnimator << Animator::Mode::Loop;
  }
  else if(!isEqual && navigatorAnimator.GetAnimationString() != "TALK") {
    navigatorAnimator.SetAnimation("TALK");
    navigatorAnimator << Animator::Mode::Loop;
  }
}

void SelectMobScene::onDraw(sf::RenderTexture & surface) {
  ENGINE.SetRenderSurface(surface);

  ENGINE.Draw(bg);
  ENGINE.Draw(menuLabel);

  // Draw mob name with shadow
  mobLabel.setPosition(sf::Vector2f(30.f, 30.0f));
  mobLabel.SetColor(sf::Color(138, 138, 138));
  ENGINE.Draw(mobLabel);
  mobLabel.setPosition(sf::Vector2f(30.f, 28.0f));
  mobLabel.SetColor(sf::Color::White);
  ENGINE.Draw(mobLabel);

  // Draw attack rating with shadow
  attackLabel.setPosition(382.f, 80.f);
  attackLabel.SetColor(sf::Color(88, 88, 88));
  ENGINE.Draw(attackLabel);
  attackLabel.setPosition(380.f, 78.f);
  attackLabel.SetColor(sf::Color::White);
  ENGINE.Draw(attackLabel);

  // Draw speed rating with shadow
  speedLabel.setPosition(382.f, 112.f);
  speedLabel.SetColor(sf::Color(88, 88, 88));
  ENGINE.Draw(speedLabel);
  speedLabel.setPosition(380.f, 110.f);
  speedLabel.SetColor(sf::Color::White);
  ENGINE.Draw(speedLabel);

  // Draw hp
  hpLabel.setPosition(382.f, 144.f);
  hpLabel.SetColor(sf::Color(88, 88, 88));
  ENGINE.Draw(hpLabel);
  hpLabel.setPosition(380.f, 142.f);
  hpLabel.SetColor(sf::Color::White);
  ENGINE.Draw(hpLabel);


  // Pixelate the mob texture
  if (mobSpr.getTexture()) {
    sf::IntRect t = mobSpr.getTextureRect();
    sf::Vector2u size = mobSpr.getTexture()->getSize();
    shader.SetUniform("x", (float)t.left / (float)size.x);
    shader.SetUniform("y", (float)t.top / (float)size.y);
    shader.SetUniform("w", (float)t.width / (float)size.x);
    shader.SetUniform("h", (float)t.height / (float)size.y);
    shader.SetUniform("pixel_threshold", (float)(factor / 400.f));

    // Refresh mob graphic origin every frame as it may change
    mobSpr.setOrigin(mobSpr.getTextureRect().width / 2.f, mobSpr.getTextureRect().height / 2.f);
    
    // TODO: This makes the preview not show up?
    //mobSpr.SetShader(shader);

    ENGINE.Draw(mobSpr);
  }

  ENGINE.Draw(textbox);
  ENGINE.Draw(navigator);

  // Draw the LEFT cursor
  if (mobSelectionIndex > 0) {
    cursor.setColor(sf::Color::White);
  }
  else {
    // If there are no more items to the left, fade the cursor
    cursor.setColor(sf::Color(255, 255, 255, 100));
  }
     
  // Add sine offset to create a bob effect
  auto offset = std::sin(elapsed*10.0) * 5;
  
  // Put the left cursor on the left of the mob
  cursor.setPosition(23.0f + (float)offset, 130.0f);
  
  // Flip the x axis
  cursor.setScale(-2.f, 2.f);
  
  // Draw left cursor
  ENGINE.Draw(cursor);

  // Draw the RIGHT cursor
  if (mobSelectionIndex < (int)(MOBS.Size() - 1)) {
    cursor.setColor(sf::Color::White);
  } else {
    // If there are no more items to the right, fade the cursor
    cursor.setColor(sf::Color(255, 255, 255, 100));
  }

  // Add sine offset to create a bob effect
  offset = -std::sin(elapsed*10.0) * 5;
  
  // Put the right cursor on the right of the mob
  cursor.setPosition(200.0f + (float)offset, 130.0f);
  
  // Flip the x axis
  cursor.setScale(2.f, 2.f);
  
  // Draw the right cursor
  ENGINE.Draw(cursor);
}

void SelectMobScene::onStart() {
  textbox.Play();
  factor = 125;
  doOnce = true;
  showMob = true;
  gotoNextScene = false;

#ifdef __ANDROID__
  StartupTouchControls();
#endif

  Logger::Log("SelectMobScene::onStart()");
}

void SelectMobScene::onLeave() {
  textbox.Stop();

#ifdef __ANDROID__
  ShutdownTouchControls();
#endif

  Logger::Log("SelectMobScene::onLeave()");

}

void SelectMobScene::onExit() {
  textbox.SetText("");

  Logger::Log("SelectMobScene::onExit()");

}

void SelectMobScene::onEnter() {
  Logger::Log("SelectMobScene::onEnter()");

}

void SelectMobScene::onEnd() {
#ifdef __ANDROID__
  ShutdownTouchControls();
#endif
  Logger::Log("SelectMobScene::onEnd()");

}

#ifdef __ANDROID__
void SelectMobScene::StartupTouchControls() {
  /* Android touch areas*/
  TouchArea& rightSide = TouchArea::create(sf::IntRect(240, 0, 240, 320));

  releasedB = false;

  rightSide.enableExtendedRelease(true);

  rightSide.onTouch([]() {
      INPUT.VirtualKeyEvent(InputEvent::RELEASED_A);
  });

  rightSide.onRelease([this](sf::Vector2i delta) {
      if(!releasedB) {
        INPUT.VirtualKeyEvent(InputEvent::PRESSED_A);
      }
  });

  rightSide.onDrag([this](sf::Vector2i delta){
      if(delta.x < -25 && !releasedB) {
        INPUT.VirtualKeyEvent(InputEvent::PRESSED_B);
        INPUT.VirtualKeyEvent(InputEvent::RELEASED_B);
        releasedB = true;
      }
  });
}

void SelectMobScene::ShutdownTouchControls() {
  TouchArea::free();
}
#endif<|MERGE_RESOLUTION|>--- conflicted
+++ resolved
@@ -2,13 +2,9 @@
 #include "bnSelectMobScene.h"
 #include "Android/bnTouchArea.h"
 
-<<<<<<< HEAD
+using namespace swoosh::types;
+
 SelectMobScene::SelectMobScene(swoosh::ActivityController* controller, SelectedNavi navi, CardFolder& selectedFolder) :
-=======
-using namespace swoosh::types;
-
-SelectMobScene::SelectMobScene(swoosh::ActivityController& controller, SelectedNavi navi, CardFolder& selectedFolder) :
->>>>>>> b55a9a93
   elapsed(0),
   camera(ENGINE.GetView()),
   font(Font::Style::thick),
@@ -159,15 +155,10 @@
     if (INPUT.Has(EventTypes::PRESSED_CANCEL)) {
       // Fade out black and go back to the menu
       gotoNextScene = true;
-<<<<<<< HEAD
       Audio().Play(AudioType::CHIP_DESC_CLOSE);
-      using segue = swoosh::intent::segue<BlackWashFade, swoosh::intent::milli<500>>;
-      getController().queuePop<segue>();
-=======
-      AUDIO.Play(AudioType::CHIP_DESC_CLOSE);
+
       using effect = segue<BlackWashFade, milliseconds<500>>;
       getController().queuePop<effect>();
->>>>>>> b55a9a93
     }
   }
 #else
