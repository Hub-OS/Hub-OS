--- conflicted
+++ resolved
@@ -74,13 +74,8 @@
   transitionText.setScale(2, 2);
   transitionText.SetString("Connecting...");
 
-<<<<<<< HEAD
-  lastFrameNaviId = this->GetCurrentNaviID();
-  
-=======
   lastFrameNavi = this->GetCurrentNavi();
 
->>>>>>> 11675240
   // emotes
   auto windowSize = getController().getVirtualWindowSize();
   auto emoteWidget = std::make_shared<EmoteWidget>();
@@ -393,10 +388,6 @@
   propertyAnimator.Update(*player, elapsed);
   emoteNode.Update(elapsed);
 
-<<<<<<< HEAD
-  auto currentNaviId = GetCurrentNaviID();
-  if (lastFrameNaviId != currentNaviId) {
-=======
   if (serverLockedInput || propertyAnimator.IsAnimatingPosition()) {
     LockInput();
 
@@ -412,7 +403,6 @@
 
   auto currentNavi = GetCurrentNavi();
   if (lastFrameNavi != currentNavi) {
->>>>>>> 11675240
     sendAvatarChangeSignal();
     lastFrameNaviId = currentNaviId;
 
@@ -422,15 +412,10 @@
   }
 
   if (!IsInputLocked()) {
-<<<<<<< HEAD
-    if (Input().Has(InputEvents::pressed_shoulder_right)) {
+    auto& menuSystem = GetMenuSystem();
+
+    if (menuSystem.IsClosed() && Input().Has(InputEvents::pressed_shoulder_right)) {
       auto& meta = NAVIS.FindByPackageID(GetCurrentNaviID());
-=======
-    auto& menuSystem = GetMenuSystem();
-
-    if (menuSystem.IsClosed() && Input().Has(InputEvents::pressed_shoulder_right)) {
-      auto& meta = NAVIS.At(GetCurrentNavi());
->>>>>>> 11675240
       const std::string& image = meta.GetMugshotTexturePath();
       const std::string& anim = meta.GetMugshotAnimationPath();
       auto mugshot = Textures().LoadTextureFromFile(image);
