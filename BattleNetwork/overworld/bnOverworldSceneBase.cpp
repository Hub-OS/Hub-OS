#include <Swoosh/ActivityController.h>
#include <Segues/PushIn.h>
#include <Segues/Checkerboard.h>
#include <Segues/PixelateBlackWashFade.h>
#include <Segues/DiamondTileSwipe.h>
#include <stdio.h>
#include <stdlib.h>
#include <limits.h>

#include "bnOverworldSceneBase.h"

#include "../bnWebClientMananger.h"
#include "../Android/bnTouchArea.h"

#include "../bnFolderScene.h"
#include "../bnSelectNaviScene.h"
#include "../bnSelectMobScene.h"
#include "../bnLibraryScene.h"
#include "../bnConfigScene.h"
#include "../bnFolderScene.h"
#include "../bnKeyItemScene.h"
#include "../bnVendorScene.h"
#include "../bnCardFolderCollection.h"
#include "../bnCustomBackground.h"
#include "../bnLanBackground.h"
#include "../bnACDCBackground.h"
#include "../bnGraveyardBackground.h"
#include "../bnVirusBackground.h"
#include "../bnMedicalBackground.h"
#include "../bnJudgeTreeBackground.h"
#include "../bnMiscBackground.h"
#include "../bnRobotBackground.h"
#include "../bnSecretBackground.h"
#include "../bnUndernetBackground.h"
#include "../bnWeatherBackground.h"

#include "../netplay/bnPVPScene.h"

using sf::RenderWindow;
using sf::VideoMode;
using sf::Clock;
using sf::Event;

using namespace swoosh::types;

/// \brief Thunk to populate menu options to callbacks
auto MakeOptions = [](Overworld::SceneBase* scene) -> Overworld::PersonalMenu::OptionsList {
  return {
    { "chip_folder", std::bind(&Overworld::SceneBase::GotoChipFolder, scene) },
    { "navi",        std::bind(&Overworld::SceneBase::GotoNaviSelect, scene) },
    { "key_items",   std::bind(&Overworld::SceneBase::GotoKeyItems, scene) },
    { "mob_select",  std::bind(&Overworld::SceneBase::GotoMobSelect, scene) },
    { "config",      std::bind(&Overworld::SceneBase::GotoConfig, scene) }
    /*{ "sync",        std::bind(&Overworld::SceneBase::GotoPVP, scene) }*/
  };
};

Overworld::SceneBase::SceneBase(swoosh::ActivityController& controller, bool guestAccount) :
  guestAccount(guestAccount),
  lastIsConnectedState(false),
  personalMenu("Overworld", MakeOptions(this)),
  textbox({ 4, 255 }),
  camera(controller.getWindow().getView()),
  Scene(controller),
  map(0, 0, 0, 0),
  playerActor(std::make_shared<Overworld::Actor>("You"))
{
  // When we reach the menu scene we need to load the player information
  // before proceeding to next sub menus
  // data = CardFolderCollection::ReadFromFile("resources/database/folders.txt");

  webAccountIcon.setTexture(LOAD_TEXTURE(WEBACCOUNT_STATUS));
  webAccountIcon.setScale(2.f, 2.f);
  webAccountIcon.setPosition(4, getController().getVirtualWindowSize().y - 44.0f);
  webAccountAnimator = Animation("resources/ui/webaccount_icon.animation");
  webAccountAnimator.Load();
  webAccountAnimator.SetAnimation("NO_CONNECTION");

  // Draws the scrolling background
  SetBackground(std::make_shared<LanBackground>());

  personalMenu.setScale(2.f, 2.f);
  emote.setScale(2.f, 2.f);

  auto windowSize = getController().getVirtualWindowSize();
  emote.setPosition(windowSize.x / 2.f, windowSize.y / 2.f);

  gotoNextScene = true;

  /// WEB ACCOUNT LOADING

  WebAccounts::AccountState account;

  if (WEBCLIENT.IsLoggedIn()) {
    bool loaded = WEBCLIENT.LoadSession("profile.bin", &account);

    // Quickly load the session on disk to reduce wait times
    if (loaded) {
      Logger::Log("Found cached account data");

      WEBCLIENT.UseCachedAccount(account);
      WEBCLIENT.CacheTextureData(account);
      folders = CardFolderCollection::ReadFromWebAccount(account);
      programAdvance = PA::ReadFromWebAccount(account);

      NaviEquipSelectedFolder();
    }

    Logger::Log("Fetching account data...");

    // resent fetch command to get the a latest account info
    accountCommandResponse = WEBCLIENT.SendFetchAccountCommand();

    Logger::Log("waiting for server...");
  }
  else {

    // If we are not actively online but we have a profile on disk, try to load our previous session
    // The user may be logging in but has not completed yet and we want to reduce wait times...
    // Otherwise, use the guest profile
    bool loaded = WEBCLIENT.LoadSession("profile.bin", &account) || WEBCLIENT.LoadSession("guest.bin", &account);

    if (loaded) {
      WEBCLIENT.UseCachedAccount(account);
      WEBCLIENT.CacheTextureData(account);
      folders = CardFolderCollection::ReadFromWebAccount(account);
      programAdvance = PA::ReadFromWebAccount(account);

      NaviEquipSelectedFolder();
    }
  }

  setView(sf::Vector2u(480, 320));

  // Spawn overworld player
  playerActor->setPosition(200, 20);
  playerActor->SetCollisionRadius(5);
  playerActor->AddNode(&emoteNode);

  emoteNode.SetLayer(-100);

  AddActor(playerActor);
  AddSprite(teleportController.GetBeam());

  map.setScale(2.f, 2.f);

  // emotes
  emote.OnSelect(std::bind(&Overworld::SceneBase::OnEmoteSelected, this, std::placeholders::_1));

  cameraTimer.reverse(true);
  cameraTimer.start();
}

void Overworld::SceneBase::onStart() {
#ifdef __ANDROID__
  StartupTouchControls();
#endif

  gotoNextScene = false;
}

void Overworld::SceneBase::onUpdate(double elapsed) {
  playerController.ListenToInputEvents(!IsInputLocked());

<<<<<<< HEAD
  if (!gotoNextScene) {
    HandleInput();
=======
  // check to see if talk button was pressed
  if (textbox.IsClosed() && menuWidget.IsClosed()) {
    if (Input().Has(InputEvents::pressed_interact)) {
      // check to see what tile we pressed talk to
      const Overworld::Map::Tile tile = map.GetTileAt(playerActor.PositionInFrontOf());
      if (tile.token == "C") {
        textbox.EnqueMessage(new Message("A cafe sign.\nYou feel welcomed."));
        textbox.Open();
      }
      else if (tile.token == "G") {
        textbox.EnqueMessage(new Message("The gate needs a key to get through."));
        textbox.Open();
      }
      else if (tile.token == "X") {
        textbox.EnqueMessage(new Message("An xmas tree program developed by Mars"));
        textbox.EnqueMessage(new Message("It really puts you in the holiday spirit!"));
        textbox.Open();
      }
    }
  }
  else {
    if (question) {
      if (Input().Has(InputEvents::pressed_ui_left)) {
        question->SelectYes()? Audio().Play(AudioType::CHIP_CHOOSE) : (void)0;
      }
      else if (Input().Has(InputEvents::pressed_ui_right)) {
        question->SelectNo() ? Audio().Play(AudioType::CHIP_CHOOSE) : (void)0;
      }
      else if (Input().Has(InputEvents::pressed_confirm)) {
        if (question) {
          question->ConfirmSelection();
        }
      }
    }
    else if (Input().Has(InputEvents::pressed_interact)) {
      // continue the conversation if the text is complete
      if (textbox.IsEndOfMessage()) {
        textbox.DequeMessage();

        if (!textbox.HasMessage()) {
          // if there are no more messages, close
          textbox.Close();
        }
      }
      else if (textbox.IsEndOfBlock()) {
        textbox.ShowNextLines();
      }
      else {
        // double tapping talk will complete the block
        textbox.CompleteCurrentBlock();
      }
    }
>>>>>>> 91341ab7
  }

  // handle custom tile collision
  if (!HasTeleportedAway() && teleportController.IsComplete()) {
    this->OnTileCollision();
  }

  /**
  * update all overworld objects and animations
  */

  // expecting glitches, manually update when actors move?
  spatialMap.Update();

  // update tile animations
  map.Update(*this, elapsed);

  if (gotoNextScene == false) {
    playerController.Update(elapsed);
    teleportController.Update(elapsed);
    minimap.SetPlayerPosition(map.WorldToScreen(playerActor->getPosition()));
  }

  for (auto& actor : actors) {
    actor->Update((float)elapsed, map, spatialMap);
  }

  // animations
  animElapsed += elapsed;

#ifdef __ANDROID__
  if (gotoNextScene)
    return; // keep the screen looking the same when we come back
#endif

  if (WEBCLIENT.IsLoggedIn() && accountCommandResponse.valid() && is_ready(accountCommandResponse)) {
    try {
      webAccount = accountCommandResponse.get();
      Logger::Logf("You have %i folders on your account", webAccount.folders.size());
      WEBCLIENT.CacheTextureData(webAccount);
      folders = CardFolderCollection::ReadFromWebAccount(webAccount);
      programAdvance = PA::ReadFromWebAccount(webAccount);

      NaviEquipSelectedFolder();

      menuWidget.SetMonies(webAccount.monies);

      // Replace
      WEBCLIENT.SaveSession("profile.bin");
    }
    catch (const std::runtime_error& e) {
      Logger::Logf("Could not fetch account.\nError: %s", e.what());
    }
  }

  // update the web connectivity icon
  bool currentConnectivity = WEBCLIENT.IsConnectedToWebServer();
  if (currentConnectivity != lastIsConnectedState) {
    if (WEBCLIENT.IsConnectedToWebServer()) {
      webAccountAnimator.SetAnimation("OK_CONNECTION");
    }
    else {
      webAccountAnimator.SetAnimation("NO_CONNECTION");
    }

    lastIsConnectedState = currentConnectivity;
  }

  auto layerCount = map.GetLayerCount() + 1;

  if (spriteLayers.size() != layerCount) {
    spriteLayers.resize(layerCount);
  }

  for (auto i = 0; i < layerCount; i++) {
    auto& spriteLayer = spriteLayers[i];
    auto elevation = (float)i;

    spriteLayer.clear();

    // match sprites to layer
    for (auto& sprite : sprites) {
      // use ceil(elevation) + 1 instead of GetLayer to prevent sorting issues with stairs
      if (std::ceil(sprite->GetElevation()) + 1 == elevation) {
        spriteLayer.push_back(sprite);
      }
    }

    // sort sprites within the layer
    std::sort(spriteLayer.begin(), spriteLayer.end(),
      [](const std::shared_ptr<WorldSprite>& A, const std::shared_ptr<WorldSprite>& B) {
      auto A_pos = A->getPosition();
      auto B_pos = B->getPosition();
      auto A_compare = A_pos.x + A_pos.y;
      auto B_compare = B_pos.x + B_pos.y;

      return A_compare < B_compare;
    });
  }

  // Loop the bg
  bg->Update((float)elapsed);

  // Update the widget
  personalMenu.Update((float)elapsed);

  // Update the emote widget
  emote.Update(elapsed);

  // Update the active emote
  emoteNode.Update(elapsed);

  // Update the textbox
  textbox.Update((float)elapsed);

  HandleCamera((float)elapsed);

  // Allow player to resync with remote account by pressing the pause action
  /*if (Input().Has(InputEvents::pressed_option)) {
      accountCommandResponse = WEBCLIENT.SendFetchAccountCommand();
  }*/

  webAccountAnimator.Update((float)elapsed, webAccountIcon.getSprite());
}

void Overworld::SceneBase::HandleCamera(float elapsed) {
  camera.Update(elapsed);

  if (!cameraLocked) {
    // Follow the navi
    sf::Vector2f pos = map.WorldToScreen(playerActor->getPosition());
    pos.y -= playerActor->GetElevation() * map.GetTileSize().y / 2.0f;
    camera.PlaceCamera(pos);
    return;
  }

  cameraTimer.update(sf::seconds(elapsed));

  if (cameraTimer.getElapsed().asMilliseconds() > 0 || cameraQueue.empty()) {
    return;
  }

  auto& event = cameraQueue.front();

  if (event.unlock) {
    UnlockCamera();
    cameraQueue = {};
    return;
  }

  if (event.slide) {
    camera.MoveCamera(event.position, event.duration);
  }
  else {
    camera.PlaceCamera(event.position);
  }

  cameraTimer.set(event.duration);
  cameraQueue.pop();
}

void Overworld::SceneBase::HandleInput() {

  // TODO: change this to use Input().Has(event)
  if (Input().GetAnyKey() == sf::Keyboard::M) {
    showMinimap = !showMinimap;
    if (!showMinimap) {
      minimap.ResetPanning();
    }

    return;
  }

<<<<<<< HEAD
  if (showMinimap) {
    sf::Vector2f panning = {};

    if (Input().Has(InputEvents::held_ui_left)) {
      panning.x -= 1.f;
    }

    if (Input().Has(InputEvents::held_ui_right)) {
      panning.x += 1.f;
=======
      if (menuWidget.IsOpen()) {
        if (Input().Has(InputEvents::pressed_ui_up) || Input().Has(InputEvents::held_ui_up)) {
          selectInputCooldown -= elapsed;

          if (selectInputCooldown <= 0) {
            if (!extendedHold) {
              selectInputCooldown = maxSelectInputCooldown;
              extendedHold = true;
            }
            else {
              selectInputCooldown = maxSelectInputCooldown / 4.0;
            }

            menuWidget.CursorMoveUp() ? Audio().Play(AudioType::CHIP_SELECT) : 0;
          }
        }
        else if (Input().Has(InputEvents::pressed_ui_down) || Input().Has(InputEvents::held_ui_down)) {
          selectInputCooldown -= elapsed;

          if (selectInputCooldown <= 0) {
            if (!extendedHold) {
              selectInputCooldown = maxSelectInputCooldown;
              extendedHold = true;
            }
            else {
              selectInputCooldown = maxSelectInputCooldown / 4.0;
            }

            menuWidget.CursorMoveDown() ? Audio().Play(AudioType::CHIP_SELECT) : 0;
          }
        }
        else if (Input().Has(InputEvents::pressed_confirm)) {
          bool result = menuWidget.ExecuteSelection();

          if (result && menuWidget.IsOpen() == false) {
            Audio().Play(AudioType::CHIP_DESC_CLOSE);
          }
        }
        else if (Input().Has(InputEvents::pressed_ui_right) || Input().Has(InputEvents::pressed_cancel)) {
          extendedHold = false;

          bool exitSelected = !menuWidget.SelectExit();
          AudioType selectsound = AudioType::CHIP_SELECT;

          if (exitSelected) {
            if (Input().Has(InputEvents::pressed_cancel)) {
              bool result = menuWidget.ExecuteSelection();

              if (result && menuWidget.IsOpen() == false) {
                selectsound = AudioType::CHIP_DESC_CLOSE;
              }
            }
            else {
              // already selected, switch to options
              menuWidget.SelectOptions();
            }
          }

          Audio().Play(selectsound);
        }
        else if (Input().Has(InputEvents::pressed_ui_left)) {
          menuWidget.SelectOptions() ? Audio().Play(AudioType::CHIP_SELECT) : 0;
          extendedHold = false;
        }
        else {
          extendedHold = false;
          selectInputCooldown = 0;
        }
      }
>>>>>>> 91341ab7
    }

    if (Input().Has(InputEvents::held_ui_up)) {
      panning.y -= 1.f;
    }

    if (Input().Has(InputEvents::held_ui_down)) {
      panning.y += 1.f;
    }

    minimap.Pan(panning);
    return;
  }

  if (!emote.IsClosed()) {
    if (Input().Has(InputEvents::pressed_option)) {
      emote.Close();
    }
    return;
  }

  if (!textbox.IsClosed()) {
    textbox.HandleInput(Input());
    return;
  }

  if (!personalMenu.IsClosed()) {
    personalMenu.HandleInput(Input(), Audio());
    return;
  }

  // check to see if talk button was pressed
  if (!IsInputLocked()) {
    if (Input().Has(InputEvents::pressed_interact)) {
      OnInteract();
    }
  }

  if (Input().Has(InputEvents::pressed_pause) && !Input().Has(InputEvents::pressed_cancel)) {
    personalMenu.Open();
    Audio().Play(AudioType::CHIP_DESC);
  }
  else if (Input().Has(InputEvents::pressed_option)) {
    emote.Open();
  }
}

void Overworld::SceneBase::onLeave() {
#ifdef __ANDROID__
  ShutdownTouchControls();
#endif
}

void Overworld::SceneBase::onExit()
{
  emoteNode.Reset();
}

void Overworld::SceneBase::onEnter()
{
  RefreshNaviSprite();
}

void Overworld::SceneBase::onResume() {

  guestAccount = !WEBCLIENT.IsLoggedIn();

  if (!guestAccount) {
    accountCommandResponse = WEBCLIENT.SendFetchAccountCommand();
  }
  else {
    try {
      WEBCLIENT.SaveSession("guest.bin");
    }
    catch (const std::runtime_error& e) {
      Logger::Logf("Could not fetch account.\nError: %s", e.what());
    }
  }

  gotoNextScene = false;

  // if we left this scene for a new OW scene... return to our warp area
  if (teleportedOut) {
    playerController.ReleaseActor();

    auto& command = teleportController.TeleportIn(
      playerActor,
      returnPoint,
      Reverse(playerActor->GetHeading())
    );

    command.onFinish.Slot([=] {
      teleportedOut = false;
      playerController.ControlActor(playerActor);
    });
  }

  Audio().Stream(GetPath(map.GetSongPath()));

#ifdef __ANDROID__
  StartupTouchControls();
#endif
}

void Overworld::SceneBase::onDraw(sf::RenderTexture& surface) {
  surface.draw(*bg);

  DrawWorld(surface, sf::RenderStates::Default);

  if (showMinimap) {
    surface.draw(minimap);
    return;
  }

  surface.draw(emote);
  surface.draw(personalMenu);

  // Add the web account connection symbol
  surface.draw(webAccountIcon);

  surface.draw(textbox);
}

void Overworld::SceneBase::DrawWorld(sf::RenderTarget& target, sf::RenderStates states) {
  auto mapScale = GetMap().getScale();
  auto cameraCenter = camera.GetView().getCenter();
  cameraCenter.x = std::floor(cameraCenter.x) * mapScale.x;
  cameraCenter.y = std::floor(cameraCenter.y) * mapScale.y;

  auto offset = getView().getCenter() - cameraCenter;

  // prevents stitching artifacts between tiles
  offset.x = std::floor(offset.x);
  offset.y = std::floor(offset.y);

  states.transform.translate(offset);
  states.transform *= map.getTransform();

  auto tileSize = map.GetTileSize();
  auto mapLayerCount = map.GetLayerCount();

  // there should be mapLayerCount + 1 sprite layers
  for (auto i = 0; i < mapLayerCount + 1; i++) {
    // loop is based on expected sprite layers
    // make sure we dont try to draw an extra map layer and segfault
    if (i < mapLayerCount) {
      DrawMapLayer(target, states, i);
    }

    // save from possible map layer count change after OverworldSceneBase::Update
    if (i < spriteLayers.size()) {
      DrawSpriteLayer(target, states, i);
    }

    // translate next layer
    states.transform.translate(0.f, -tileSize.y * 0.5f);
  }
}

void Overworld::SceneBase::DrawMapLayer(sf::RenderTarget& target, sf::RenderStates states, size_t index) {
  auto& layer = map.GetLayer(index);

  if (!layer.IsVisible()) return;

  auto rows = map.GetRows();
  auto cols = map.GetCols();
  auto tileSize = map.GetTileSize();

  for (int i = 0; i < rows; i++) {
    for (int j = 0; j < cols; j++) {
      auto& tile = layer.GetTile(j, i);
      if (tile.gid == 0) continue;

      auto tileMeta = map.GetTileMeta(tile.gid);

      // failed to load tile
      if (tileMeta == nullptr) continue;

      auto& tileSprite = tileMeta->sprite;
      auto spriteBounds = tileSprite.getLocalBounds();

      auto originalOrigin = tileSprite.getOrigin();
      tileSprite.setOrigin(sf::Vector2f(sf::Vector2i(
        (int)spriteBounds.width / 2,
        tileSize.y / 2
      )));

      sf::Vector2i pos((j * tileSize.x) / 2, i * tileSize.y);
      auto ortho = map.WorldToScreen(sf::Vector2f(pos));
      auto tileOffset = sf::Vector2f(sf::Vector2i(
        -tileSize.x / 2 + (int)spriteBounds.width / 2,
        tileSize.y + tileSize.y / 2 - (int)spriteBounds.height
      ));

      tileSprite.setPosition(ortho + tileMeta->drawingOffset + tileOffset);
      tileSprite.setRotation(tile.rotated ? 90.0f : 0.0f);
      tileSprite.setScale(
        tile.flippedHorizontal ? -1.0f : 1.0f,
        tile.flippedVertical ? -1.0f : 1.0f
      );

      /*auto color = tileSprite.getColor();

      auto& [y, x] = PixelToRowCol(sf::Mouse::getPosition(*ENGINE.GetWindow()));

      bool hover = (y == i && x == j);

      if (hover) {
        tileSprite.setColor({ color.r, color.b, color.g, 200 });
      }*/

      if (/*cam && cam->IsInView(tileSprite)*/ true) {
        target.draw(tileSprite, states);
      }

      tileSprite.setOrigin(originalOrigin);
    }
  }
}


void Overworld::SceneBase::DrawSpriteLayer(sf::RenderTarget& target, sf::RenderStates states, size_t index) {
  auto tileSize = map.GetTileSize();
  auto elevation = (float)index;

  for (auto& sprite : spriteLayers[index]) {
    auto worldPos = sprite->getPosition();
    auto screenPos = map.WorldToScreen(worldPos);
    screenPos.y -= (sprite->GetElevation() - elevation) * tileSize.y * 0.5f;

    // prevents blurring and camera jittering with the player
    screenPos.x = std::floor(screenPos.x);
    screenPos.y = std::floor(screenPos.y);

    sprite->setPosition(screenPos);

    if (/*cam && cam->IsInView(sprite->getSprite())*/ true) {
      target.draw(*sprite, states);
    }

    sprite->setPosition(worldPos);
  }
}

void Overworld::SceneBase::onEnd() {
#ifdef __ANDROID__
  ShutdownTouchControls();
#endif
}

void Overworld::SceneBase::RefreshNaviSprite()
{
  // Only refresh all data and graphics if this is a new navi
  if (lastSelectedNavi == currentNavi) return;

  lastSelectedNavi = currentNavi;

  auto& meta = NAVIS.At(currentNavi);

  // refresh menu widget too
  int hp = std::atoi(meta.GetHPString().c_str());
  personalMenu.SetHealth(hp);
  personalMenu.SetMaxHealth(hp);

  // If coming back from navi select, the navi has changed, update it
  const auto& owPath = meta.GetOverworldAnimationPath();

  if (owPath.size()) {
    if (auto tex = Textures().LoadTextureFromFile(meta.GetOverworldTexturePath())) {
      playerActor->setTexture(tex);
    }
    playerActor->LoadAnimations(Animation(owPath));

    // move the emote above the player's head
    float emoteY = -playerActor->getOrigin().y - emoteNode.getSprite().getLocalBounds().height / 2;
    emoteNode.setPosition(0, emoteY);

    auto iconTexture = meta.GetIconTexture();

    if (iconTexture) {
      personalMenu.UseIconTexture(iconTexture);
    }
    else {
      personalMenu.ResetIconTexture();
    }
  }
  else {
    Logger::Logf("Overworld animation not found for navi at index %i", currentNavi);
  }
}

void Overworld::SceneBase::NaviEquipSelectedFolder()
{
  auto naviStr = WEBCLIENT.GetValue("SelectedNavi");
  if (!naviStr.empty()) {
    currentNavi = SelectedNavi(atoi(naviStr.c_str()));
    RefreshNaviSprite();

    auto folderStr = WEBCLIENT.GetValue("FolderFor:" + naviStr);
    if (!folderStr.empty()) {
      // preserve our selected folder
      if (int index = folders.FindFolder(folderStr); index >= 0) {
        folders.SwapOrder(index, 0); // Select this folder again
      }
    }
  }
  else {
    currentNavi = SelectedNavi(0);
    WEBCLIENT.SetKey("SelectedNavi", std::to_string(0));
  }
}

void Overworld::SceneBase::LoadBackground(const Map& map, const std::string& value)
{
  if (value == "custom") {
    const auto& texture = GetTexture(map.GetBackgroundCustomTexturePath());
    const auto& animationData = GetText(map.GetBackgroundCustomAnimationPath());
    const auto& velocity = map.GetBackgroundCustomVelocity();

    Animation animation;
    animation.LoadWithData(animationData);

    SetBackground(std::make_shared<CustomBackground>(texture, animation, velocity));
  }
  else if (value == "undernet") {
    SetBackground(std::make_shared<UndernetBackground>());
  }
  else if (value == "robot") {
    SetBackground(std::make_shared<RobotBackground>());
  }
  else if (value == "misc") {
    SetBackground(std::make_shared<MiscBackground>());
  }
  else if (value == "grave") {
    SetBackground(std::make_shared<GraveyardBackground>());
  }
  else if (value == "weather") {
    SetBackground(std::make_shared<WeatherBackground>());
  }
  else if (value == "medical") {
    SetBackground(std::make_shared<MedicalBackground>());
  }
  else if (value == "acdc") {
    SetBackground(std::make_shared<ACDCBackground>());
  }
  else if (value == "virus") {
    SetBackground(std::make_shared<VirusBackground>());
  }
  else if (value == "judge") {
    SetBackground(std::make_shared<JudgeTreeBackground>());
  }
  else if (value == "secret") {
    SetBackground(std::make_shared<SecretBackground>());
  }
  else {
    SetBackground(std::make_shared<LanBackground>());
  }
}

std::string Overworld::SceneBase::GetPath(const std::string& path) {
  return path;
}

std::string Overworld::SceneBase::GetText(const std::string& path) {
  return FileUtil::Read(path);
}

std::shared_ptr<sf::Texture> Overworld::SceneBase::GetTexture(const std::string& path) {
  return Textures().LoadTextureFromFile(path);
}

std::shared_ptr<sf::SoundBuffer> Overworld::SceneBase::GetAudio(const std::string& path) {
  return Audio().LoadFromFile(path);
}


void Overworld::SceneBase::LoadMap(const std::string& data)
{
  XMLElement mapElement = parseXML(data);

  if (mapElement.name != "map") {
    Logger::Log("Failed to load map homepage.txt");
    return;
  }

  // organize elements
  XMLElement propertiesElement;
  std::vector<XMLElement> layerElements;
  std::vector<XMLElement> objectLayerElements;
  std::vector<XMLElement> tilesetElements;

  for (auto& child : mapElement.children) {
    if (child.name == "layer") {
      layerElements.push_back(child);
    }
    else if (child.name == "objectgroup") {
      objectLayerElements.push_back(child);
    }
    else if (child.name == "properties") {
      propertiesElement = child;
    }
    else if (child.name == "tileset") {
      tilesetElements.push_back(child);
    }
  }

<<<<<<< HEAD
  auto tileWidth = mapElement.GetAttributeInt("tilewidth");
  auto tileHeight = mapElement.GetAttributeInt("tileheight");

  // begin building map
  auto map = Map(
    mapElement.GetAttributeInt("width"),
    mapElement.GetAttributeInt("height"),
    tileWidth,
    tileHeight);

  // read custom properties
  for (const auto& propertyElement : propertiesElement.children) {
    auto propertyName = propertyElement.GetAttribute("name");
    auto propertyValue = propertyElement.GetAttribute("value");

    if (propertyName == "Background") {
      std::transform(propertyValue.begin(), propertyValue.end(), propertyValue.begin(), [](auto in) {
        return std::tolower(in);
=======
    // Place some objects in the scene
    auto mrprog_pos = map.FindToken("P");
    for (auto pos : mrprog_pos) {
      npcs.emplace_back(Overworld::Actor{ "Mr. Prog" });
      auto* mrprog = &npcs.back();

      pathControllers.emplace_back(Overworld::PathController{});
      auto* pathController = &pathControllers.back();

      // Test Mr Prog
      mrprog->LoadAnimations("resources/ow/prog/prog_ow.animation");
      mrprog->setTexture(Textures().LoadTextureFromFile("resources/ow/prog/prog_ow.png"));
      mrprog->setPosition(pos);
      mrprog->SetCollisionRadius(3);
      mrprog->CollideWithMap(map);
      mrprog->CollideWithQuadTree(quadTree);
      mrprog->SetInteractCallback([=](Overworld::Actor& with) {
        // if player interacted with us
        if (&with == &playerActor && textbox.IsClosed()) {
          // Face them
          mrprog->Face(Reverse(with.GetHeading()));

          // Play message
          sf::Sprite face;
          face.setTexture(*Textures().LoadTextureFromFile("resources/ow/prog/prog_mug.png"), true);

          Animation mugAnim("resources/ow/prog/prog_mug.animation");
          MessageInterface* message = nullptr;

          /*message = onlineWarpAnim.GetAnimationString() == "OFF" ? new Message("This is your homepage! But it looks like the next area is offline...")
            : new Message("This is your homepage! Find an active telepad to take you into cyberspace!");*/

          message = question = new Question("Take a look at my shop?", [this, face, mugAnim]() {
              // Load items 
              auto items = std::vector<VendorScene::Item>{
                {"SmartWatch", "Tells time.", 2000},
                {"Pizza", "Smells delicious and recovers HP.", 500},
                {"Key", "Opens a gate.", 1000},
                {"GigaFreeze", "Control cyberworld with this neat trick.", 99999},
                {"Sock", "Keeps your feet warms for the winter.", 20}
              };

              getController().push<segue<BlackWashFade>::to<VendorScene>>(items, webAccount.monies, face, mugAnim);
              textbox.Close();
              question = nullptr;
              Audio().Play(AudioType::CHIP_CONFIRM);
            },
            
            [this, face, mugAnim]() {
              textbox.EnqueMessage(face, mugAnim, new Message("Ok see you again!"));
              question = nullptr;
              Audio().Play(AudioType::CHIP_DESC_CLOSE);
            });

          textbox.EnqueMessage(face, mugAnim, message);
          textbox.Open();
        }
>>>>>>> 91341ab7
      });

      map.SetBackgroundName(propertyValue);
    }
    else if (propertyName == "Background Texture") {
      map.SetBackgroundCustomTexturePath(propertyValue);
    }
    else if (propertyName == "Background Animation") {
      map.SetBackgroundCustomAnimationPath(propertyValue);
    }
    else if (propertyName == "Background Vel X") {
      auto velocity = map.GetBackgroundCustomVelocity();
      velocity.x = propertyElement.GetAttributeFloat("value");

      map.SetBackgroundCustomVelocity(velocity);
    }
    else if (propertyName == "Background Vel Y") {
      auto velocity = map.GetBackgroundCustomVelocity();
      velocity.y = propertyElement.GetAttributeFloat("value");

      map.SetBackgroundCustomVelocity(velocity);
    }
    else if (propertyName == "Name") {
      map.SetName(propertyValue);
    }
    else if (propertyName == "Song") {
      map.SetSongPath(propertyValue);
    }
  }

  // load tilesets
  for (auto& mapTilesetElement : tilesetElements) {
    auto firstgid = static_cast<unsigned int>(mapTilesetElement.GetAttributeInt("firstgid"));
    auto source = mapTilesetElement.GetAttribute("source");

    if (source.find("/server", 0) != 0) {
      // client path
      // todo: hardcoded path oof, this will only be fine if all of our tiles are in this folder
      size_t pos = source.rfind('/');

      if (pos != std::string::npos) {
        source = "resources/ow/tiles" + source.substr(pos);
      }
    }

    XMLElement tilesetElement = parseXML(GetText(source));
    auto tileset = ParseTileset(tilesetElement, firstgid);
    auto tileMetas = ParseTileMetas(tilesetElement, *tileset);

    for (auto& tileMeta : tileMetas) {
      map.SetTileset(tileset, tileMeta);
    }
  }

  int layerCount = (int)std::max(layerElements.size(), objectLayerElements.size());

  // build layers
  for (int i = 0; i < layerCount; i++) {
    auto& layer = map.AddLayer();

    // add tiles to layer
    if (layerElements.size() > i) {
      auto& layerElement = layerElements[i];

      layer.SetVisible(layerElement.attributes["visible"] != "0");

      auto dataIt = std::find_if(layerElement.children.begin(), layerElement.children.end(), [](XMLElement& el) {return el.name == "data";});
      if (dataIt == layerElement.children.end()) {
        Logger::Log("Map layer missing data element!");
        continue;
      }

      auto& dataElement = *dataIt;

      auto dataLen = dataElement.text.length();

      auto col = 0;
      auto row = 0;
      auto sliceStart = 0;

      for (size_t i = 0; i <= dataLen; i++) {
        switch (dataElement.text[i]) {
        case '\0':
        case ',': {
          auto tileId = static_cast<unsigned int>(stoul("0" + dataElement.text.substr(sliceStart, i - sliceStart)));

          layer.SetTile(col, row, tileId);

          sliceStart = i + 1;
          col++;
          break;
        }
        case '\n':
          sliceStart = i + 1;
          col = 0;
          row++;
          break;
        default:
          break;
        }
      }
    }

    // add objects to layer
    if (objectLayerElements.size() > i) {
      auto& objectLayerElement = objectLayerElements[i];
      float elevation = (float)i;

      for (auto& child : objectLayerElement.children) {
        if (child.name != "object") {
          continue;
        }

        if (child.HasAttribute("gid")) {
          auto tileObject = TileObject::From(child);
          tileObject.GetWorldSprite()->SetElevation(elevation);
          layer.AddTileObject(tileObject);
        }
        else {
          auto shapeObject = ShapeObject::From(child);

          if (shapeObject) {
            layer.AddShapeObject(std::move(shapeObject.value()));
          }
        }
      }
    }
  }

  bool backgroundDiffers = map.GetBackgroundName() != this->map.GetBackgroundName() || (
    map.GetBackgroundName() == "custom" && (
      map.GetBackgroundCustomTexturePath() != this->map.GetBackgroundCustomTexturePath() ||
      map.GetBackgroundCustomAnimationPath() != this->map.GetBackgroundCustomAnimationPath() ||
      map.GetBackgroundCustomVelocity() != this->map.GetBackgroundCustomVelocity()
      )
    );

  if (backgroundDiffers) {
    LoadBackground(map, map.GetBackgroundName());
  }

  if (map.GetSongPath() != this->map.GetSongPath()) {
    Audio().Stream(GetPath(map.GetSongPath()));
  }

  personalMenu.SetArea(map.GetName());

  // cleanup data from the previous map
  this->map.RemoveSprites(*this);

  // replace the previous map
  this->map = std::move(map);

  // scale to the game resolution
  this->map.setScale(2.f, 2.f);

  minimap = Minimap::CreateFrom(this->map.GetName(), this->map);
  minimap.setScale(2.f, 2.f);
}

std::shared_ptr<Overworld::Tileset> Overworld::SceneBase::ParseTileset(const XMLElement& tilesetElement, unsigned int firstgid) {
  auto tileCount = static_cast<unsigned int>(tilesetElement.GetAttributeInt("tilecount"));
  auto tileWidth = tilesetElement.GetAttributeInt("tilewidth");
  auto tileHeight = tilesetElement.GetAttributeInt("tileheight");
  auto columns = tilesetElement.GetAttributeInt("columns");

  sf::Vector2f drawingOffset;
  std::string texturePath;
  Projection orientation = Projection::Orthographic;
  CustomProperties customProperties;

  std::vector<XMLElement> tileElements(tileCount);

  for (auto& child : tilesetElement.children) {
    if (child.name == "tileoffset") {
      drawingOffset.x = child.GetAttributeFloat("x");
      drawingOffset.y = child.GetAttributeFloat("y");
    }
    else if (child.name == "grid") {
      orientation =
        child.GetAttribute("orientation") == "isometric" ?
        Projection::Isometric
        : Projection::Orthographic;
    }
    else if (child.name == "image") {
      texturePath = child.GetAttribute("source");

      if (texturePath.find("/server", 0) != 0) {
        // client path
        // hardcoded
        texturePath = "resources/ow/tiles/" + texturePath;
      }
    }
    else if (child.name == "tile") {
      auto tileId = child.GetAttributeInt("id");

      if (tileElements.size() <= tileId) {
        size_t sz = static_cast<size_t>(tileId) + 1;
        tileElements.resize(sz);
      }

      tileElements[tileId] = child;
    }
    else if (child.name == "properties") {
      customProperties = CustomProperties::From(child);
    }
  }

  // todo: work with Animation class directly?
  std::string animationString = "imagePath=\"./" + texturePath + "\"\n\n";

  auto objectAlignment = tilesetElement.GetAttribute("objectalignment");
  // default to bottom
  auto alignmentOffset = sf::Vector2i(-tileWidth / 2, -tileHeight);

  if (objectAlignment == "top") {
    alignmentOffset = sf::Vector2i(-tileWidth / 2, 0);
  }
  else if (objectAlignment == "topleft") {
    alignmentOffset = sf::Vector2i(0, 0);
  }
  else if (objectAlignment == "topright") {
    alignmentOffset = sf::Vector2i(-tileWidth, 0);
  }
  else if (objectAlignment == "center") {
    alignmentOffset = sf::Vector2i(-tileWidth / 2, -tileHeight / 2);
  }
  else if (objectAlignment == "left") {
    alignmentOffset = sf::Vector2i(0, -tileHeight / 2);
  }
  else if (objectAlignment == "right") {
    alignmentOffset = sf::Vector2i(-tileWidth, -tileHeight / 2);
  }
  else if (objectAlignment == "bottomleft") {
    alignmentOffset = sf::Vector2i(0, -tileHeight);
  }
  else if (objectAlignment == "bottomright") {
    alignmentOffset = sf::Vector2i(-tileWidth, -tileHeight);
  }

  std::string frameOffsetString = " originx=\"" + to_string(tileWidth / 2) + "\" originy=\"" + to_string(tileHeight / 2) + '"';
  std::string frameSizeString = " w=\"" + to_string(tileWidth) + "\" h=\"" + to_string(tileHeight) + '"';

  for (auto i = 0; i < tileElements.size(); i++) {
    auto& tileElement = tileElements[i];
    animationString += "animation state=\"" + to_string(i) + "\"\n";

    bool foundAnimation = false;

    for (auto& child : tileElement.children) {
      if (child.name == "animation") {
        for (auto& frameElement : child.children) {
          if (frameElement.name != "frame") {
            continue;
          }

          foundAnimation = true;

          auto tileId = frameElement.GetAttributeInt("tileid");
          auto duration = frameElement.GetAttributeInt("duration") / 1000.0;

          auto col = tileId % columns;
          auto row = tileId / columns;

          animationString += "frame duration=\"" + to_string(duration) + '"';
          animationString += " x=\"" + to_string(col * tileWidth) + "\" y=\"" + to_string(row * tileHeight) + '"';
          animationString += frameSizeString + frameOffsetString + '\n';
        }
      }
    }

    if (!foundAnimation) {
      auto col = i % columns;
      auto row = i / columns;

      animationString += "frame duration=\"0\"";
      animationString += " x=\"" + to_string(col * tileWidth) + "\" y=\"" + to_string(row * tileHeight) + '"';
      animationString += frameSizeString + frameOffsetString + '\n';
    }

    animationString += "\n";
  }

  Animation animation;
  animation.LoadWithData(animationString);

  auto tileset = Overworld::Tileset{
    tilesetElement.GetAttribute("name"),
    firstgid,
    tileCount,
    drawingOffset,
    sf::Vector2f(alignmentOffset),
    orientation,
    customProperties,
    GetTexture(texturePath),
    animation
  };

  return std::make_shared<Overworld::Tileset>(tileset);
}

std::vector<std::shared_ptr<Overworld::TileMeta>>
Overworld::SceneBase::ParseTileMetas(const XMLElement& tilesetElement, const Overworld::Tileset& tileset) {
  auto tileCount = static_cast<unsigned int>(tilesetElement.GetAttributeInt("tilecount"));

  std::vector<XMLElement> tileElements(tileCount);

  for (auto& child : tilesetElement.children) {
    if (child.name == "tile") {
      auto tileId = child.GetAttributeInt("id");

      if (tileElements.size() <= tileId) {
        size_t sz = static_cast<size_t>(tileId) + 1;
        tileElements.resize(sz);
      }

      tileElements[tileId] = child;
    }
  }

  std::vector<std::shared_ptr<Overworld::TileMeta>> tileMetas;
  auto tileId = 0;
  auto tileGid = tileset.firstGid;

  for (auto& tileElement : tileElements) {
    std::vector<std::unique_ptr<Shape>> collisionShapes;
    CustomProperties customProperties;

    for (auto& child : tileElement.children) {
      if (child.name == "properties") {
        customProperties = CustomProperties::From(child);
        continue;
      }

      if (child.name != "objectgroup") {
        continue;
      }

      for (auto& objectElement : child.children) {
        auto shape = Overworld::Shape::From(objectElement);

        if (shape) {
          collisionShapes.push_back(std::move(shape.value()));
        }
      }
    }

    auto tileMeta = std::make_shared<Overworld::TileMeta>(
      tileset,
      tileId,
      tileGid,
      tileset.drawingOffset,
      tileset.alignmentOffset,
      tileElement.GetAttribute("type"),
      customProperties,
      std::move(collisionShapes)
      );

    tileMetas.push_back(tileMeta);
    tileId += 1;
    tileGid += 1;
  }

  return tileMetas;
}

void Overworld::SceneBase::TeleportUponReturn(const sf::Vector3f& position)
{
  teleportedOut = true;
  returnPoint = position;
}

const bool Overworld::SceneBase::HasTeleportedAway() const
{
  return teleportedOut;
}

void Overworld::SceneBase::SetBackground(const std::shared_ptr<Background>& background)
{
  this->bg = background;
}

void Overworld::SceneBase::AddSprite(const std::shared_ptr<WorldSprite>& sprite)
{
  sprites.push_back(sprite);
}

void Overworld::SceneBase::RemoveSprite(const std::shared_ptr<WorldSprite>& sprite) {
  auto pos = std::find(sprites.begin(), sprites.end(), sprite);

  if (pos != sprites.end())
    sprites.erase(pos);
}

void Overworld::SceneBase::AddActor(const std::shared_ptr<Actor>& actor) {
  actors.push_back(actor);
  spatialMap.AddActor(actor);
  AddSprite(actor);
}

void Overworld::SceneBase::RemoveActor(const std::shared_ptr<Actor>& actor) {
  spatialMap.RemoveActor(actor);
  RemoveSprite(actor);

  auto pos = std::find(actors.begin(), actors.end(), actor);

  if (pos != actors.end())
    actors.erase(pos);
}

bool Overworld::SceneBase::IsInputLocked() {
  return inputLocked || !personalMenu.IsClosed() || !textbox.IsClosed() || gotoNextScene || showMinimap;
}

void Overworld::SceneBase::LockInput() {
  inputLocked = true;
}

void Overworld::SceneBase::UnlockInput() {
  inputLocked = false;
}

bool Overworld::SceneBase::IsCameraLocked() {
  return cameraLocked;
}

void Overworld::SceneBase::LockCamera() {
  cameraLocked = true;
}

void Overworld::SceneBase::UnlockCamera() {
  cameraLocked = false;
}

void Overworld::SceneBase::QueuePlaceCamera(sf::Vector2f position, sf::Time holdTime) {
  LockCamera();

  QueuedCameraEvent event{
    false,
    false,
    position,
    holdTime
  };

  cameraQueue.push(event);
}

void Overworld::SceneBase::QueueMoveCamera(sf::Vector2f position, sf::Time duration) {
  LockCamera();

  QueuedCameraEvent event{
    false,
    true,
    position,
    duration
  };

  cameraQueue.push(event);
}

void Overworld::SceneBase::QueueUnlockCamera() {
  LockCamera();

  QueuedCameraEvent event{
    true // unlock
  };

  cameraQueue.push(event);
}

void Overworld::SceneBase::GotoChipFolder()
{
  gotoNextScene = true;
  Audio().Play(AudioType::CHIP_DESC);

  using effect = segue<PushIn<direction::left>, milliseconds<500>>;
  getController().push<effect::to<FolderScene>>(folders);
}

void Overworld::SceneBase::GotoNaviSelect()
{
  // Navi select
  gotoNextScene = true;
  Audio().Play(AudioType::CHIP_DESC);

  using effect = segue<Checkerboard, milliseconds<250>>;
  getController().push<effect::to<SelectNaviScene>>(currentNavi);
}

void Overworld::SceneBase::GotoConfig()
{
  // Config Select on PC
  gotoNextScene = true;
  Audio().Play(AudioType::CHIP_DESC);

  using effect = segue<DiamondTileSwipe<direction::right>, milliseconds<500>>;
  getController().push<effect::to<ConfigScene>>();
}

void Overworld::SceneBase::GotoMobSelect()
{
  gotoNextScene = true;

  CardFolder* folder = nullptr;

  if (folders.GetFolder(0, folder)) {
    SelectMobScene::Properties props{ currentNavi, *folder, programAdvance, bg };
    using effect = segue<PixelateBlackWashFade, milliseconds<500>>;
    Audio().Play(AudioType::CHIP_DESC);
    getController().push<effect::to<SelectMobScene>>(props);
  }
  else {
    Audio().Play(AudioType::CHIP_ERROR);
    Logger::Log("Cannot proceed to battles. You need 1 folder minimum.");
    gotoNextScene = false;
  }
}

void Overworld::SceneBase::GotoPVP()
{
  gotoNextScene = true;
  CardFolder* folder = nullptr;

  if (folders.GetFolder(0, folder)) {
    Audio().Play(AudioType::CHIP_DESC);
    using effect = segue<PushIn<direction::down>, milliseconds<500>>;
    getController().push<effect::to<PVPScene>>(static_cast<int>(currentNavi), *folder, programAdvance);
  }
  else {
    Audio().Play(AudioType::CHIP_ERROR);
    Logger::Log("Cannot proceed to battles. You need 1 folder minimum.");
    gotoNextScene = false;
  }
}

<<<<<<< HEAD
Overworld::Minimap& Overworld::SceneBase::GetMinimap()
=======
void Overworld::SceneBase::GotoKeyItems()
{
  // Config Select on PC
  gotoNextScene = true;
  Audio().Play(AudioType::CHIP_DESC);

  using effect = segue<BlackWashFade, milliseconds<500>>;

  std::vector<KeyItemScene::Item> items;
  for (auto& item : webAccount.keyItems) {
    items.push_back(KeyItemScene::Item{
      item.name,
      item.description
    });
  }

  getController().push<effect::to<KeyItemScene>>(items);
}

Overworld::QuadTree& Overworld::SceneBase::GetQuadTree()
>>>>>>> 91341ab7
{
  return minimap;
}

Overworld::SpatialMap& Overworld::SceneBase::GetSpatialMap()
{
  return spatialMap;
}

std::vector<std::shared_ptr<Overworld::Actor>>& Overworld::SceneBase::GetActors()
{
  return actors;
}

Camera& Overworld::SceneBase::GetCamera()
{
  return camera;
}

Overworld::Map& Overworld::SceneBase::GetMap()
{
  return map;
}

std::shared_ptr<Overworld::Actor> Overworld::SceneBase::GetPlayer()
{
  return playerActor;
}

Overworld::PlayerController& Overworld::SceneBase::GetPlayerController()
{
  return playerController;
}

Overworld::TeleportController& Overworld::SceneBase::GetTeleportController()
{
  return teleportController;
}

SelectedNavi& Overworld::SceneBase::GetCurrentNavi()
{
  return currentNavi;
}

std::shared_ptr<Background> Overworld::SceneBase::GetBackground()
{
  return this->bg;
}

Overworld::TextBox& Overworld::SceneBase::GetTextBox()
{
  return textbox;
}

void Overworld::SceneBase::OnEmoteSelected(Emotes emote)
{
  emoteNode.Emote(emote);
}


std::pair<unsigned, unsigned> Overworld::SceneBase::PixelToRowCol(const sf::Vector2i& px, const sf::RenderWindow& window) const
{
  sf::Vector2f ortho = window.mapPixelToCoords(px);

  // consider the point on screen relative to the camera focus
  auto pos = ortho - window.getView().getCenter() - camera.GetView().getCenter();
  auto iso = map.ScreenToWorld(pos);

  auto tileSize = map.GetTileSize();

  // divide by the tile size to get the integer grid values
  unsigned x = static_cast<unsigned>(iso.x / tileSize.x / 2);
  unsigned y = static_cast<unsigned>(iso.y / tileSize.y);

  return { y, x };
}

#ifdef __ANDROID__
void Overworld::SceneBase::StartupTouchControls() {
  ui.setScale(2.f, 2.f);

  uiAnimator.SetAnimation("CHIP_FOLDER_LABEL");
  uiAnimator.SetFrame(1, ui);
  ui.setPosition(100.f, 50.f);

  auto bounds = ui.getGlobalBounds();
  auto rect = sf::IntRect(int(bounds.left), int(bounds.top), int(bounds.width), int(bounds.height));
  auto& folderBtn = TouchArea::create(rect);

  folderBtn.onRelease([this](sf::Vector2i delta) {
    Logger::Log("folder released");

    gotoNextScene = true;
    Audio().Play(AudioType::CHIP_DESC);

    using swoosh::intent::direction;
    using segue = swoosh::intent::segue<PushIn<direction::left>, swoosh::intent::milli<500>>;
    getController().push<segue::to<FolderScene>>(data);
  });

  folderBtn.onTouch([this]() {
    menuSelectionIndex = 0;
  });

  uiAnimator.SetAnimation("LIBRARY_LABEL");
  uiAnimator.SetFrame(1, ui);
  ui.setPosition(100.f, 120.f);

  bounds = ui.getGlobalBounds();
  rect = sf::IntRect(int(bounds.left), int(bounds.top), int(bounds.width), int(bounds.height));

  Logger::Log(std::string("rect: ") + std::to_string(rect.left) + ", " + std::to_string(rect.top) + ", " + std::to_string(rect.width) + ", " + std::to_string(rect.height));

  auto& libraryBtn = TouchArea::create(rect);

  libraryBtn.onRelease([this](sf::Vector2i delta) {
    Logger::Log("library released");

    gotoNextScene = true;
    Audio().Play(AudioType::CHIP_DESC);

    using swoosh::intent::direction;
    using segue = swoosh::intent::segue<PushIn<direction::right>>;
    getController().push<segue::to<LibraryScene>, swoosh::intent::milli<500>>();
  });

  libraryBtn.onTouch([this]() {
    menuSelectionIndex = 1;
  });


  uiAnimator.SetAnimation("NAVI_LABEL");
  uiAnimator.SetFrame(1, ui);
  ui.setPosition(100.f, 190.f);

  bounds = ui.getGlobalBounds();
  rect = sf::IntRect(int(bounds.left), int(bounds.top), int(bounds.width), int(bounds.height));
  auto& naviBtn = TouchArea::create(rect);

  naviBtn.onRelease([this](sf::Vector2i delta) {
    gotoNextScene = true;
    Audio().Play(AudioType::CHIP_DESC);
    using segue = swoosh::intent::segue<Checkerboard, swoosh::intent::milli<500>>;
    using intent = segue::to<SelectNaviScene>;
    getController().push<intent>(currentNavi);
  });

  naviBtn.onTouch([this]() {
    menuSelectionIndex = 2;
  });

  uiAnimator.SetAnimation("MOB_SELECT_LABEL");
  uiAnimator.SetFrame(1, ui);
  ui.setPosition(100.f, 260.f);

  bounds = ui.getGlobalBounds();
  rect = sf::IntRect(int(bounds.left), int(bounds.top), int(bounds.width), int(bounds.height));
  auto& mobBtn = TouchArea::create(rect);

  mobBtn.onRelease([this](sf::Vector2i delta) {
    gotoNextScene = true;

    CardFolder* folder = nullptr;

    if (data.GetFolder("Default", folder)) {
      Audio().Play(AudioType::CHIP_DESC);
      using segue = swoosh::intent::segue<PixelateBlackWashFade, swoosh::intent::milli<500>>::to<SelectMobScene>;
      getController().push<segue>(currentNavi, *folder);
    }
    else {
      Audio().Play(AudioType::CHIP_ERROR);
      Logger::Log("Cannot proceed to mob select. Error selecting folder 'Default'.");
      gotoNextScene = false;
    }
  });

  mobBtn.onTouch([this]() {
    menuSelectionIndex = 3;
  });
}

void Overworld::SceneBase::ShutdownTouchControls() {
  TouchArea::free();
}
#endif<|MERGE_RESOLUTION|>--- conflicted
+++ resolved
@@ -162,63 +162,8 @@
 void Overworld::SceneBase::onUpdate(double elapsed) {
   playerController.ListenToInputEvents(!IsInputLocked());
 
-<<<<<<< HEAD
   if (!gotoNextScene) {
     HandleInput();
-=======
-  // check to see if talk button was pressed
-  if (textbox.IsClosed() && menuWidget.IsClosed()) {
-    if (Input().Has(InputEvents::pressed_interact)) {
-      // check to see what tile we pressed talk to
-      const Overworld::Map::Tile tile = map.GetTileAt(playerActor.PositionInFrontOf());
-      if (tile.token == "C") {
-        textbox.EnqueMessage(new Message("A cafe sign.\nYou feel welcomed."));
-        textbox.Open();
-      }
-      else if (tile.token == "G") {
-        textbox.EnqueMessage(new Message("The gate needs a key to get through."));
-        textbox.Open();
-      }
-      else if (tile.token == "X") {
-        textbox.EnqueMessage(new Message("An xmas tree program developed by Mars"));
-        textbox.EnqueMessage(new Message("It really puts you in the holiday spirit!"));
-        textbox.Open();
-      }
-    }
-  }
-  else {
-    if (question) {
-      if (Input().Has(InputEvents::pressed_ui_left)) {
-        question->SelectYes()? Audio().Play(AudioType::CHIP_CHOOSE) : (void)0;
-      }
-      else if (Input().Has(InputEvents::pressed_ui_right)) {
-        question->SelectNo() ? Audio().Play(AudioType::CHIP_CHOOSE) : (void)0;
-      }
-      else if (Input().Has(InputEvents::pressed_confirm)) {
-        if (question) {
-          question->ConfirmSelection();
-        }
-      }
-    }
-    else if (Input().Has(InputEvents::pressed_interact)) {
-      // continue the conversation if the text is complete
-      if (textbox.IsEndOfMessage()) {
-        textbox.DequeMessage();
-
-        if (!textbox.HasMessage()) {
-          // if there are no more messages, close
-          textbox.Close();
-        }
-      }
-      else if (textbox.IsEndOfBlock()) {
-        textbox.ShowNextLines();
-      }
-      else {
-        // double tapping talk will complete the block
-        textbox.CompleteCurrentBlock();
-      }
-    }
->>>>>>> 91341ab7
   }
 
   // handle custom tile collision
@@ -392,7 +337,6 @@
     return;
   }
 
-<<<<<<< HEAD
   if (showMinimap) {
     sf::Vector2f panning = {};
 
@@ -402,77 +346,6 @@
 
     if (Input().Has(InputEvents::held_ui_right)) {
       panning.x += 1.f;
-=======
-      if (menuWidget.IsOpen()) {
-        if (Input().Has(InputEvents::pressed_ui_up) || Input().Has(InputEvents::held_ui_up)) {
-          selectInputCooldown -= elapsed;
-
-          if (selectInputCooldown <= 0) {
-            if (!extendedHold) {
-              selectInputCooldown = maxSelectInputCooldown;
-              extendedHold = true;
-            }
-            else {
-              selectInputCooldown = maxSelectInputCooldown / 4.0;
-            }
-
-            menuWidget.CursorMoveUp() ? Audio().Play(AudioType::CHIP_SELECT) : 0;
-          }
-        }
-        else if (Input().Has(InputEvents::pressed_ui_down) || Input().Has(InputEvents::held_ui_down)) {
-          selectInputCooldown -= elapsed;
-
-          if (selectInputCooldown <= 0) {
-            if (!extendedHold) {
-              selectInputCooldown = maxSelectInputCooldown;
-              extendedHold = true;
-            }
-            else {
-              selectInputCooldown = maxSelectInputCooldown / 4.0;
-            }
-
-            menuWidget.CursorMoveDown() ? Audio().Play(AudioType::CHIP_SELECT) : 0;
-          }
-        }
-        else if (Input().Has(InputEvents::pressed_confirm)) {
-          bool result = menuWidget.ExecuteSelection();
-
-          if (result && menuWidget.IsOpen() == false) {
-            Audio().Play(AudioType::CHIP_DESC_CLOSE);
-          }
-        }
-        else if (Input().Has(InputEvents::pressed_ui_right) || Input().Has(InputEvents::pressed_cancel)) {
-          extendedHold = false;
-
-          bool exitSelected = !menuWidget.SelectExit();
-          AudioType selectsound = AudioType::CHIP_SELECT;
-
-          if (exitSelected) {
-            if (Input().Has(InputEvents::pressed_cancel)) {
-              bool result = menuWidget.ExecuteSelection();
-
-              if (result && menuWidget.IsOpen() == false) {
-                selectsound = AudioType::CHIP_DESC_CLOSE;
-              }
-            }
-            else {
-              // already selected, switch to options
-              menuWidget.SelectOptions();
-            }
-          }
-
-          Audio().Play(selectsound);
-        }
-        else if (Input().Has(InputEvents::pressed_ui_left)) {
-          menuWidget.SelectOptions() ? Audio().Play(AudioType::CHIP_SELECT) : 0;
-          extendedHold = false;
-        }
-        else {
-          extendedHold = false;
-          selectInputCooldown = 0;
-        }
-      }
->>>>>>> 91341ab7
     }
 
     if (Input().Has(InputEvents::held_ui_up)) {
@@ -879,7 +752,6 @@
     }
   }
 
-<<<<<<< HEAD
   auto tileWidth = mapElement.GetAttributeInt("tilewidth");
   auto tileHeight = mapElement.GetAttributeInt("tileheight");
 
@@ -898,65 +770,6 @@
     if (propertyName == "Background") {
       std::transform(propertyValue.begin(), propertyValue.end(), propertyValue.begin(), [](auto in) {
         return std::tolower(in);
-=======
-    // Place some objects in the scene
-    auto mrprog_pos = map.FindToken("P");
-    for (auto pos : mrprog_pos) {
-      npcs.emplace_back(Overworld::Actor{ "Mr. Prog" });
-      auto* mrprog = &npcs.back();
-
-      pathControllers.emplace_back(Overworld::PathController{});
-      auto* pathController = &pathControllers.back();
-
-      // Test Mr Prog
-      mrprog->LoadAnimations("resources/ow/prog/prog_ow.animation");
-      mrprog->setTexture(Textures().LoadTextureFromFile("resources/ow/prog/prog_ow.png"));
-      mrprog->setPosition(pos);
-      mrprog->SetCollisionRadius(3);
-      mrprog->CollideWithMap(map);
-      mrprog->CollideWithQuadTree(quadTree);
-      mrprog->SetInteractCallback([=](Overworld::Actor& with) {
-        // if player interacted with us
-        if (&with == &playerActor && textbox.IsClosed()) {
-          // Face them
-          mrprog->Face(Reverse(with.GetHeading()));
-
-          // Play message
-          sf::Sprite face;
-          face.setTexture(*Textures().LoadTextureFromFile("resources/ow/prog/prog_mug.png"), true);
-
-          Animation mugAnim("resources/ow/prog/prog_mug.animation");
-          MessageInterface* message = nullptr;
-
-          /*message = onlineWarpAnim.GetAnimationString() == "OFF" ? new Message("This is your homepage! But it looks like the next area is offline...")
-            : new Message("This is your homepage! Find an active telepad to take you into cyberspace!");*/
-
-          message = question = new Question("Take a look at my shop?", [this, face, mugAnim]() {
-              // Load items 
-              auto items = std::vector<VendorScene::Item>{
-                {"SmartWatch", "Tells time.", 2000},
-                {"Pizza", "Smells delicious and recovers HP.", 500},
-                {"Key", "Opens a gate.", 1000},
-                {"GigaFreeze", "Control cyberworld with this neat trick.", 99999},
-                {"Sock", "Keeps your feet warms for the winter.", 20}
-              };
-
-              getController().push<segue<BlackWashFade>::to<VendorScene>>(items, webAccount.monies, face, mugAnim);
-              textbox.Close();
-              question = nullptr;
-              Audio().Play(AudioType::CHIP_CONFIRM);
-            },
-            
-            [this, face, mugAnim]() {
-              textbox.EnqueMessage(face, mugAnim, new Message("Ok see you again!"));
-              question = nullptr;
-              Audio().Play(AudioType::CHIP_DESC_CLOSE);
-            });
-
-          textbox.EnqueMessage(face, mugAnim, message);
-          textbox.Open();
-        }
->>>>>>> 91341ab7
       });
 
       map.SetBackgroundName(propertyValue);
@@ -1492,9 +1305,6 @@
   }
 }
 
-<<<<<<< HEAD
-Overworld::Minimap& Overworld::SceneBase::GetMinimap()
-=======
 void Overworld::SceneBase::GotoKeyItems()
 {
   // Config Select on PC
@@ -1514,8 +1324,7 @@
   getController().push<effect::to<KeyItemScene>>(items);
 }
 
-Overworld::QuadTree& Overworld::SceneBase::GetQuadTree()
->>>>>>> 91341ab7
+Overworld::Minimap& Overworld::SceneBase::GetMinimap()
 {
   return minimap;
 }
