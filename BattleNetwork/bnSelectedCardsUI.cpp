#include <string>
#include <Swoosh/Ease.h>

#include "bnWebClientMananger.h"
#include "bnPlayer.h"
#include "bnField.h"
#include "bnSelectedCardsUI.h"
#include "bnResourceHandle.h"
#include "bnTextureResourceManager.h"
#include "bnInputManager.h"
#include "bnCurrentTime.h"
#include "bnCard.h"
#include "bnCardAction.h"
#include "battlescene/bnBattleSceneBase.h"

using std::to_string;

SelectedCardsUI::SelectedCardsUI(Player* _player) : CardUsePublisher(), UIComponent(_player)
<<<<<<< HEAD
  , player(_player) {
=======
  , player(_player), font(Font::Style::thick), text("", font), dmg("", font) {
  player->RegisterComponent(this);
>>>>>>> 61302cfd
  cardCount = curr = 0;
  auto iconRect = sf::IntRect(0, 0, 14, 14);
  icon.setTextureRect(iconRect);
  icon.setScale(sf::Vector2f(2.f, 2.f));

  frame.setTexture(LOAD_TEXTURE(CHIP_FRAME));
  frame.setScale(sf::Vector2f(2.f, 2.f));

  interpolTimeFlat = interpolTimeDest = 0;
  interpolDur = sf::seconds(0.2f);

  firstFrame = true; // first time drawn, update positions
  spread = false;
}

SelectedCardsUI::~SelectedCardsUI() {
}

<<<<<<< HEAD
void SelectedCardsUI::draw(sf::RenderTarget & target, sf::RenderStates states) const {
  if (this->IsHidden()) return;
=======
void SelectedCardsUI::draw(sf::RenderTarget & target, sf::RenderStates states) const {    
    text.SetString("");
    dmg.SetString("");

    if (player) {
      int cardOrder = 0;
      
      // i = curr so we only see the cards that are left
      for (int i = curr; i < cardCount; i++) {
        // The first card appears in front 
        // But the trick is that we start at i which is a remainder of the whole list
        // We first draw the last card in the list down to i
        int drawOrderIndex = cardCount - i + curr - 1;

        if (spread) {
          // If we spread the cards, this algorithm is simple: 
          // x = (i_drawOrderIndex - curr ) * size of card) - spacing
          // y = Place -121 screen pixels above the user
          sf::Vector2f flat = player->getPosition() + sf::Vector2f(((drawOrderIndex - curr) * 32.0f) - 4.f, -player->GetHeight() - 20.f);
          
          // We want to smoothly move from above the head to the spread position
          double alpha = swoosh::ease::linear(interpolTimeFlat, (double)interpolDur.asSeconds(), 1.0);
          
          // interpolate
          icon.setPosition(((float)alpha*flat) + ((float)(1.0-alpha)*icon.getPosition()));

          interpolTimeDest = 0;
          interpolTimeFlat += elapsed;
        }
        else {
          // If stacked, the algorithm makes a jagged pattern that goes up and to the left:
          // x = ( ( i - curr ) * spacing ) - spacing
          // y = -121.f - (i - curr) * (-spacing )
          sf::Vector2f dest = player->getPosition() + sf::Vector2f(((i - curr) * 4.0f) - 4.f, -player->GetHeight() - 20.f - (i - curr) * -4.0f);
          
          // We want to smoothly move from the spread position to the stacked position
          double alpha = swoosh::ease::linear(interpolTimeDest, (double)interpolDur.asSeconds(), 1.0);
          
          if (alpha >= 1.0f) {
            if (firstFrame) {
              firstFrame = false;
            }
          }
          // interpolate
          icon.setPosition(((float)alpha*dest) + ((float)(1.0 - alpha)*icon.getPosition()));
>>>>>>> 61302cfd

  text.setString("");
  dmg.setString("");
  multiplier.setString("");

  if (player) {
    int cardOrder = 0;

    // i = curr so we only see the cards that are left
    for (int i = curr; i < cardCount; i++) {
      // The first card appears in front
      // But the trick is that we start at i which is a remainder of the whole list
      // We first draw the last card in the list down to i
      int drawOrderIndex = cardCount - i + curr - 1;

      if (spread) {
        // If we spread the cards, this algorithm is simple:
        // x = (i_drawOrderIndex - curr ) * size of card) - spacing
        // y = Place -121 screen pixels above the user
        sf::Vector2f flat = player->getPosition() + sf::Vector2f(((drawOrderIndex - curr) * 32.0f) - 4.f, -player->GetHeight() - 20.f);

        // We want to smoothly move from above the head to the spread position
        double alpha = swoosh::ease::linear(interpolTimeFlat, (double)interpolDur.asSeconds(), 1.0);

        // interpolate
        icon.setPosition(((float)alpha*flat) + ((float)(1.0-alpha)*icon.getPosition()));

        interpolTimeDest = 0;
        interpolTimeFlat += elapsed;
      }
      else {
        // If stacked, the algorithm makes a jagged pattern that goes up and to the left:
        // x = ( ( i - curr ) * spacing ) - spacing
        // y = -121.f - (i - curr) * (-spacing )
        sf::Vector2f dest = player->getPosition() + sf::Vector2f(((i - curr) * 4.0f) - 4.f, -player->GetHeight() - 20.f - (i - curr) * -4.0f);

        // We want to smoothly move from the spread position to the stacked position
        double alpha = swoosh::ease::linear(interpolTimeDest, (double)interpolDur.asSeconds(), 1.0);

        if (alpha >= 1.0f) {
          if (firstFrame) {
            firstFrame = false;
          }
        }
        // interpolate
        icon.setPosition(((float)alpha*dest) + ((float)(1.0 - alpha)*icon.getPosition()));

        interpolTimeDest += elapsed;

        interpolTimeFlat = 0;
      }

<<<<<<< HEAD
      if (!firstFrame) {
        // The black border needs to sit 1 pixel outside of the icon
        // 1px * 2 (scale) = 2px
        frame.setPosition(icon.getPosition());
        frame.setPosition(frame.getPosition() - sf::Vector2f(2.f, 2.f));
        target.draw(frame);

        // Grab the ID of the card and draw that icon from the spritesheet
        icon.setTexture(WEBCLIENT.GetIconForCard(selectedCards[drawOrderIndex]->GetUUID()));

        target.draw(icon);
      }
    }

    if (player->CanAttack() == false) return;

    // If we have a valid card, update and draw the data
    if (cardCount > 0 && curr < cardCount && selectedCards[curr]) {

      // Text sits at the bottom-left of the screen
      text = Text(sf::String(selectedCards[curr]->GetShortName()), *font);
      text.setOrigin(0, 0);
      text.setPosition(3.0f, 290.0f);
      text.setOutlineThickness(2.f);
      text.setOutlineColor(sf::Color(48, 56, 80));

      // Text sits at the bottom-left of the screen
      int unmodDamage = selectedCards[curr]->GetUnmoddedProps().damage;
      int delta = selectedCards[curr]->GetDamage() - unmodDamage;
      sf::String dmgText = std::to_string(unmodDamage);

      if (delta != 0) {
        dmgText = dmgText + sf::String(" + ") + sf::String(std::to_string(delta));
      }

      // attacks that normally show no damage will show if the modifer adds damage
      if (delta != 0 || unmodDamage != 0) {
        dmg = Text(dmgText, *font);
        dmg.setOrigin(0, 0);
        dmg.setPosition((text.getLocalBounds().width*text.getScale().x) + 13.f, 290.f);
        dmg.setFillColor(sf::Color(225, 140, 0));
        dmg.setOutlineThickness(2.f);
        dmg.setOutlineColor(sf::Color(48, 56, 80));
      }

      if (multiplierValue != 1 && unmodDamage != 0) {
        // add "x N" where N is the multiplier
        std::string multStr = "x " + std::to_string(multiplierValue);
        multiplier = Text(sf::String(multStr), *font);
        multiplier.setOrigin(0, 0);
        multiplier.setPosition(dmg.getPosition().x + dmg.getLocalBounds().width + 3.0f, 290.0f);
        multiplier.setOutlineThickness(2.f);
        multiplier.setOutlineColor(sf::Color(48, 56, 80));
=======
      // If we have a valid card, update and draw the data
      if (cardCount > 0 && curr < cardCount && selectedCards[curr]) {
          
        // Text sits at the bottom-left of the screen
        text.SetString(selectedCards[curr]->GetShortName());
        text.setOrigin(0, 0);
        text.setScale(0.8f, 0.8f);
        text.setPosition(3.0f, 290.0f);
        //text.setOutlineColor(sf::Color(48, 56, 80)); // todo?

        // Text sits at the bottom-left of the screen
        sf::String dmgText = std::to_string(selectedCards[curr]->unmodDamage);
        int delta = selectedCards[curr]->damage - selectedCards[curr]->unmodDamage;

        if (selectedCards[curr]->unmodDamage != selectedCards[curr]->damage) {
          dmgText = dmgText + sf::String(" + ") + sf::String(std::to_string(delta));
        }

        // attacks that normally show no damage will show if the modifer adds damage
        if (delta != 0 || selectedCards[curr]->unmodDamage != 0) {
          dmg.SetString(dmgText);
          dmg.setOrigin(0, 0);
          dmg.setScale(0.8f, 0.8f);
          dmg.setPosition((text.GetLocalBounds().width*text.getScale().x) + 13.f, 290.f);
          dmg.SetColor(sf::Color(225, 140, 0));
          // dmg.setOutlineColor(sf::Color(48, 56, 80)); // todo?
        }
>>>>>>> 61302cfd
      }
    }
  }

  target.draw(text);
  target.draw(dmg);
  target.draw(multiplier);

  UIComponent::draw(target, states);
};

void SelectedCardsUI::OnUpdate(float _elapsed) {
  if (INPUTx.Has(InputEvents::held_option)) {
    spread = true;
  }
  else {
    spread = false;
  }

  elapsed = _elapsed;
}

void SelectedCardsUI::LoadCards(Battle::Card ** incoming, int size) {
  selectedCards = incoming;
  cardCount = size;
  curr = 0;
}

const bool SelectedCardsUI::UseNextCard() {
  auto actions = player->GetComponentsDerivedFrom<CardAction>();
  bool hasNextCard = curr < cardCount;
  bool canUseCard = true;

  // We could be using an ability, just make sure one of these actions are not from a card
  // Cards cannot be used if another card is still active
  for (auto&& action : actions) {
    canUseCard = canUseCard && action->GetLockoutGroup() != ActionLockoutGroup::card;
  }

  canUseCard = canUseCard && hasNextCard;

  if (!canUseCard) {
    return false;
  }

  auto card = selectedCards[curr];

  card->MultiplyDamage(multiplierValue);
  multiplierValue = 1; // reset 

  // Broadcast to all subscribed CardUseListeners
  Broadcast(*card, *player, CurrentTime::AsMilli());

  return ++curr;
}

void SelectedCardsUI::Inject(BattleSceneBase& scene) {
  scene.Inject(*this);
}

void SelectedCardsUI::SetMultiplier(unsigned mult)
{
  multiplierValue = mult;
}<|MERGE_RESOLUTION|>--- conflicted
+++ resolved
@@ -16,12 +16,8 @@
 using std::to_string;
 
 SelectedCardsUI::SelectedCardsUI(Player* _player) : CardUsePublisher(), UIComponent(_player)
-<<<<<<< HEAD
-  , player(_player) {
-=======
   , player(_player), font(Font::Style::thick), text("", font), dmg("", font) {
-  player->RegisterComponent(this);
->>>>>>> 61302cfd
+
   cardCount = curr = 0;
   auto iconRect = sf::IntRect(0, 0, 14, 14);
   icon.setTextureRect(iconRect);
@@ -40,60 +36,12 @@
 SelectedCardsUI::~SelectedCardsUI() {
 }
 
-<<<<<<< HEAD
 void SelectedCardsUI::draw(sf::RenderTarget & target, sf::RenderStates states) const {
   if (this->IsHidden()) return;
-=======
-void SelectedCardsUI::draw(sf::RenderTarget & target, sf::RenderStates states) const {    
-    text.SetString("");
-    dmg.SetString("");
-
-    if (player) {
-      int cardOrder = 0;
-      
-      // i = curr so we only see the cards that are left
-      for (int i = curr; i < cardCount; i++) {
-        // The first card appears in front 
-        // But the trick is that we start at i which is a remainder of the whole list
-        // We first draw the last card in the list down to i
-        int drawOrderIndex = cardCount - i + curr - 1;
-
-        if (spread) {
-          // If we spread the cards, this algorithm is simple: 
-          // x = (i_drawOrderIndex - curr ) * size of card) - spacing
-          // y = Place -121 screen pixels above the user
-          sf::Vector2f flat = player->getPosition() + sf::Vector2f(((drawOrderIndex - curr) * 32.0f) - 4.f, -player->GetHeight() - 20.f);
-          
-          // We want to smoothly move from above the head to the spread position
-          double alpha = swoosh::ease::linear(interpolTimeFlat, (double)interpolDur.asSeconds(), 1.0);
-          
-          // interpolate
-          icon.setPosition(((float)alpha*flat) + ((float)(1.0-alpha)*icon.getPosition()));
-
-          interpolTimeDest = 0;
-          interpolTimeFlat += elapsed;
-        }
-        else {
-          // If stacked, the algorithm makes a jagged pattern that goes up and to the left:
-          // x = ( ( i - curr ) * spacing ) - spacing
-          // y = -121.f - (i - curr) * (-spacing )
-          sf::Vector2f dest = player->getPosition() + sf::Vector2f(((i - curr) * 4.0f) - 4.f, -player->GetHeight() - 20.f - (i - curr) * -4.0f);
-          
-          // We want to smoothly move from the spread position to the stacked position
-          double alpha = swoosh::ease::linear(interpolTimeDest, (double)interpolDur.asSeconds(), 1.0);
-          
-          if (alpha >= 1.0f) {
-            if (firstFrame) {
-              firstFrame = false;
-            }
-          }
-          // interpolate
-          icon.setPosition(((float)alpha*dest) + ((float)(1.0 - alpha)*icon.getPosition()));
->>>>>>> 61302cfd
-
-  text.setString("");
-  dmg.setString("");
-  multiplier.setString("");
+
+  text.SetString("");
+  dmg.SetString("");
+  multiplier.SetString("");
 
   if (player) {
     int cardOrder = 0;
@@ -142,7 +90,6 @@
         interpolTimeFlat = 0;
       }
 
-<<<<<<< HEAD
       if (!firstFrame) {
         // The black border needs to sit 1 pixel outside of the icon
         // 1px * 2 (scale) = 2px
@@ -163,7 +110,7 @@
     if (cardCount > 0 && curr < cardCount && selectedCards[curr]) {
 
       // Text sits at the bottom-left of the screen
-      text = Text(sf::String(selectedCards[curr]->GetShortName()), *font);
+      text.SetString(selectedCards[curr]->GetShortName()));
       text.setOrigin(0, 0);
       text.setPosition(3.0f, 290.0f);
       text.setOutlineThickness(2.f);
@@ -180,7 +127,7 @@
 
       // attacks that normally show no damage will show if the modifer adds damage
       if (delta != 0 || unmodDamage != 0) {
-        dmg = Text(dmgText, *font);
+        dmg.SetString(dmgText);
         dmg.setOrigin(0, 0);
         dmg.setPosition((text.getLocalBounds().width*text.getScale().x) + 13.f, 290.f);
         dmg.setFillColor(sf::Color(225, 140, 0));
@@ -191,40 +138,11 @@
       if (multiplierValue != 1 && unmodDamage != 0) {
         // add "x N" where N is the multiplier
         std::string multStr = "x " + std::to_string(multiplierValue);
-        multiplier = Text(sf::String(multStr), *font);
+        multiplier.SetString(multStr);
         multiplier.setOrigin(0, 0);
         multiplier.setPosition(dmg.getPosition().x + dmg.getLocalBounds().width + 3.0f, 290.0f);
         multiplier.setOutlineThickness(2.f);
         multiplier.setOutlineColor(sf::Color(48, 56, 80));
-=======
-      // If we have a valid card, update and draw the data
-      if (cardCount > 0 && curr < cardCount && selectedCards[curr]) {
-          
-        // Text sits at the bottom-left of the screen
-        text.SetString(selectedCards[curr]->GetShortName());
-        text.setOrigin(0, 0);
-        text.setScale(0.8f, 0.8f);
-        text.setPosition(3.0f, 290.0f);
-        //text.setOutlineColor(sf::Color(48, 56, 80)); // todo?
-
-        // Text sits at the bottom-left of the screen
-        sf::String dmgText = std::to_string(selectedCards[curr]->unmodDamage);
-        int delta = selectedCards[curr]->damage - selectedCards[curr]->unmodDamage;
-
-        if (selectedCards[curr]->unmodDamage != selectedCards[curr]->damage) {
-          dmgText = dmgText + sf::String(" + ") + sf::String(std::to_string(delta));
-        }
-
-        // attacks that normally show no damage will show if the modifer adds damage
-        if (delta != 0 || selectedCards[curr]->unmodDamage != 0) {
-          dmg.SetString(dmgText);
-          dmg.setOrigin(0, 0);
-          dmg.setScale(0.8f, 0.8f);
-          dmg.setPosition((text.GetLocalBounds().width*text.getScale().x) + 13.f, 290.f);
-          dmg.SetColor(sf::Color(225, 140, 0));
-          // dmg.setOutlineColor(sf::Color(48, 56, 80)); // todo?
-        }
->>>>>>> 61302cfd
       }
     }
   }
