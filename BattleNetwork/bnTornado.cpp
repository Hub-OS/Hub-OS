--- conflicted
+++ resolved
@@ -68,11 +68,6 @@
 }
 
 void Tornado::Attack(Character* _entity) {
-<<<<<<< HEAD
-=======
-  if (_entity->Hit(GetHitboxProperties())) {
-    Audio().Play(AudioType::HURT);
->>>>>>> 61302cfd
 
 }
 
