#include "bnPlayerControlledState.h"
#include "bnInputManager.h"
#include "bnPlayer.h"
#include "bnCardAction.h"
#include "bnTile.h"
#include "bnSelectedCardsUI.h"
#include "bnAudioResourceManager.h"
#include "netplay/bnPlayerInputReplicator.h"

#include <iostream>

PlayerControlledState::PlayerControlledState() : AIState<Player>(), replicator(nullptr)
{
  isChargeHeld = false;
  queuedAction = nullptr;
}


PlayerControlledState::~PlayerControlledState()
{
}

<<<<<<< HEAD
void PlayerControlledState::QueueAction(Player & player)
{
  // peek into the player's queued Action property
  auto action = player.DequeueAction();

  // We already have one action queued, delete the next one
  if (!queuedAction) {
    queuedAction = action;
    if(replicator) this->startupDelay = STARTUP_DELAY_LEN;
  }
  else {
    delete action;
  }

  player.chargeEffect.SetCharging(false);
  if (replicator) replicator->SendChargeSignal(false);

  isChargeHeld = false;
}

=======
>>>>>>> 61302cfd
void PlayerControlledState::OnEnter(Player& player) {
  player.SetAnimation(PLAYER_IDLE);
  replicator = player.GetFirstComponent<PlayerInputReplicator>();
}

void PlayerControlledState::OnUpdate(float _elapsed, Player& player) {
<<<<<<< HEAD
  // Action startup time and actions themselves prevent player input
  if (this->startupDelay > 0.f) {
    this->startupDelay -= _elapsed;
    return;
  }

  // Actions with animation lockout controls take priority over movement
  auto actions = player.GetComponentsDerivedFrom<CardAction>();
  bool canMove = true;

  for (auto&& action : actions) {
    if (action->GetLockoutType() == ActionLockoutType::async && !action->IsAnimationOver()) {
      canMove = false;
      break;
    }
    else if(action->GetLockoutType() == ActionLockoutType::animation){
      canMove = canMove && action->IsLockoutOver();
    }
  }

  // One of our active actions are preventing us from moving
  if (!canMove) return;

  bool notAnimating = player.GetFirstComponent<AnimationComponent>()->GetAnimationString() == PLAYER_IDLE;

  // Are we creating an action this frame?
  if (player.CanAttack() && notAnimating) {
    if (INPUTx.Has(InputEvents::pressed_use_chip)) {
      auto cardsUI = player.GetFirstComponent<SelectedCardsUI>();
      if (cardsUI && cardsUI->UseNextCard()) {
        // If the card used was successful, we may have a card in queue
        QueueAction(player);
        //return; // wait one more frame to use
      }
    }
    else if (INPUTx.Has(InputEvents::released_special)) {
      if (replicator) replicator->SendUseSpecialSignal();
      player.UseSpecial();
      QueueAction(player);
     // return; // wait one more frame to use
    }    // queue attack based on input behavior (buster or charge?)
    else if ((!INPUTx.Has(InputEvents::held_shoot) && isChargeHeld) || INPUTx.Has(InputEvents::released_shoot)) {
      // This routine is responsible for determining the outcome of the attack
      player.Attack();

      if (replicator) {
        replicator->SendShootSignal();
        replicator->SendChargeSignal(false);
      }

      QueueAction(player);
      isChargeHeld = false;
      player.chargeEffect.SetCharging(false);
      //return; // wait one more frame to use
    }
=======
  // Actions take priority over movement
  // TODO: add to character update routine

  // Are we creating an action this frame?
  if (INPUT.Has(EventTypes::PRESSED_USE_CHIP)) {
    auto cardsUI = player.GetFirstComponent<SelectedCardsUI>();
    if (cardsUI) {
      cardsUI->UseNextCard();
      // If the card used was successful, the player will now have an active card in queue
    }
  } else if (INPUT.Has(EventTypes::PRESSED_SPECIAL)) {
    player.UseSpecial();
  }    // queue attack based on input behavior (buster or charge?)
  else if ((!INPUT.Has(EventTypes::HELD_SHOOT) && isChargeHeld) || INPUT.Has(EventTypes::RELEASED_SHOOT)) {
    // This routine is responsible for determining the outcome of the attack
    player.Attack();
    isChargeHeld = false;
    player.chargeEffect.SetCharging(false);
>>>>>>> 61302cfd
  }

  // Movement increments are restricted based on anim speed at this time
  if (player.state != PLAYER_IDLE)
    return;

  static Direction direction = Direction::none;
  //if (!player.IsTimeFrozen()) { // TODO: take out IsTimeFrozen from API
    if (INPUTx.Has(InputEvents::pressed_move_up) || INPUTx.Has(InputEvents::held_move_up)) {
      direction = Direction::up;
    }
    else if (INPUTx.Has(InputEvents::pressed_move_left) || INPUTx.Has(InputEvents::held_move_left)) {
      direction = Direction::left;
    }
    else if (INPUTx.Has(InputEvents::pressed_move_down) || INPUTx.Has(InputEvents::held_move_down)) {
      direction = Direction::down;
    }
    else if (INPUTx.Has(InputEvents::pressed_move_right) || INPUTx.Has(InputEvents::held_move_right)) {
      direction = Direction::right;
    }
  //}

  bool shouldShoot = INPUTx.Has(InputEvents::held_shoot) && isChargeHeld == false && actions.empty();

#ifdef __ANDROID__
  shouldShoot = INPUTx.Has(PRESSED_A);
#endif

  if (shouldShoot) {
    isChargeHeld = true;
    if (replicator) replicator->SendChargeSignal(true);
    player.chargeEffect.SetCharging(true);
  }

  if (INPUTx.Has(InputEvents::released_move_up)) {
    direction = Direction::none;
  }
  else if (INPUTx.Has(InputEvents::released_move_left)) {
    direction = Direction::none;
  }
  else if (INPUTx.Has(InputEvents::released_move_down)) {
    direction = Direction::none;
  }
  else if (INPUTx.Has(InputEvents::released_move_right)) {
    direction = Direction::none;
  }

  if (player.GetFirstComponent<AnimationComponent>()->GetAnimationString() != PLAYER_IDLE || player.IsSliding()) return;

  // TODO: this is a dumb hack, take this out
  if (player.PlayerControllerSlideEnabled()) {
    player.SlideToTile(true);
  }

  replicator? replicator->SendMoveSignal(direction) : (void(0));

  if(player.Move(direction)) {
    bool moved = player.GetNextTile();

    if (moved) {
      auto playerPtr = &player;

      auto onFinish = [playerPtr, actions, this]() {
        playerPtr->SetAnimation("PLAYER_MOVED", [playerPtr, actions, this]() {
          playerPtr->SetAnimation(PLAYER_IDLE);
          playerPtr->FinishMove();

          // Player should shoot or execute action on the immediate next tile
          // Note: I added this check because buster shoots would stay in queue
          // if the player was pressing the D-pad this frame too
          if (queuedAction && actions.empty()) {
            playerPtr->RegisterComponent(queuedAction);
            queuedAction->OnExecute();
            queuedAction = nullptr;
          }

          auto t = playerPtr->GetTile();

          replicator? replicator->SendTileSignal(t->GetX(), t->GetY()) : (void(0));
        });

        playerPtr->AdoptNextTile();
        direction = Direction::none;
      }; // end lambda
      player.GetFirstComponent<AnimationComponent>()->CancelCallbacks();
      player.SetAnimation(PLAYER_MOVING, onFinish);
    }
  }
<<<<<<< HEAD
  else if(queuedAction && !player.IsSliding()) {
    player.RegisterComponent(queuedAction);
    queuedAction = nullptr;
  }
  else if (player.IsSliding() && player.GetNextTile()) {
    auto t = player.GetTile();

    // we are sliding and have a valid next tile, update remote
    replicator ? replicator->SendTileSignal(t->GetX(), t->GetY()) : (void(0));
  }
=======
    else {
      // TODO how to turn off charging...
    }
>>>>>>> 61302cfd
}

void PlayerControlledState::OnLeave(Player& player) {
  /* Navis lose charge when we leave this state */
  player.chargeEffect.SetCharging(false);
<<<<<<< HEAD
  
  if (auto queuedAction = player.DequeueAction(); queuedAction) {
    delete queuedAction;
  }

  replicator? replicator->SendChargeSignal(false) : (void(0));

  /* Cancel card actions */
  auto actions = player.GetComponentsDerivedFrom<CardAction>();

  for (auto a : actions) {
    a->EndAction();
  }
=======
  player.EndCurrentAction();
>>>>>>> 61302cfd
}<|MERGE_RESOLUTION|>--- conflicted
+++ resolved
@@ -20,7 +20,6 @@
 {
 }
 
-<<<<<<< HEAD
 void PlayerControlledState::QueueAction(Player & player)
 {
   // peek into the player's queued Action property
@@ -41,15 +40,12 @@
   isChargeHeld = false;
 }
 
-=======
->>>>>>> 61302cfd
 void PlayerControlledState::OnEnter(Player& player) {
   player.SetAnimation(PLAYER_IDLE);
   replicator = player.GetFirstComponent<PlayerInputReplicator>();
 }
 
 void PlayerControlledState::OnUpdate(float _elapsed, Player& player) {
-<<<<<<< HEAD
   // Action startup time and actions themselves prevent player input
   if (this->startupDelay > 0.f) {
     this->startupDelay -= _elapsed;
@@ -77,7 +73,7 @@
 
   // Are we creating an action this frame?
   if (player.CanAttack() && notAnimating) {
-    if (INPUTx.Has(InputEvents::pressed_use_chip)) {
+    if (Input().Has(InputEvents::pressed_use_chip)) {
       auto cardsUI = player.GetFirstComponent<SelectedCardsUI>();
       if (cardsUI && cardsUI->UseNextCard()) {
         // If the card used was successful, we may have a card in queue
@@ -85,13 +81,13 @@
         //return; // wait one more frame to use
       }
     }
-    else if (INPUTx.Has(InputEvents::released_special)) {
+    else if (Input().Has(InputEvents::released_special)) {
       if (replicator) replicator->SendUseSpecialSignal();
       player.UseSpecial();
       QueueAction(player);
      // return; // wait one more frame to use
     }    // queue attack based on input behavior (buster or charge?)
-    else if ((!INPUTx.Has(InputEvents::held_shoot) && isChargeHeld) || INPUTx.Has(InputEvents::released_shoot)) {
+    else if ((!Input().Has(InputEvents::held_shoot) && isChargeHeld) || Input().Has(InputEvents::released_shoot)) {
       // This routine is responsible for determining the outcome of the attack
       player.Attack();
 
@@ -105,26 +101,6 @@
       player.chargeEffect.SetCharging(false);
       //return; // wait one more frame to use
     }
-=======
-  // Actions take priority over movement
-  // TODO: add to character update routine
-
-  // Are we creating an action this frame?
-  if (INPUT.Has(EventTypes::PRESSED_USE_CHIP)) {
-    auto cardsUI = player.GetFirstComponent<SelectedCardsUI>();
-    if (cardsUI) {
-      cardsUI->UseNextCard();
-      // If the card used was successful, the player will now have an active card in queue
-    }
-  } else if (INPUT.Has(EventTypes::PRESSED_SPECIAL)) {
-    player.UseSpecial();
-  }    // queue attack based on input behavior (buster or charge?)
-  else if ((!INPUT.Has(EventTypes::HELD_SHOOT) && isChargeHeld) || INPUT.Has(EventTypes::RELEASED_SHOOT)) {
-    // This routine is responsible for determining the outcome of the attack
-    player.Attack();
-    isChargeHeld = false;
-    player.chargeEffect.SetCharging(false);
->>>>>>> 61302cfd
   }
 
   // Movement increments are restricted based on anim speed at this time
@@ -133,24 +109,24 @@
 
   static Direction direction = Direction::none;
   //if (!player.IsTimeFrozen()) { // TODO: take out IsTimeFrozen from API
-    if (INPUTx.Has(InputEvents::pressed_move_up) || INPUTx.Has(InputEvents::held_move_up)) {
+    if (Input().Has(InputEvents::pressed_move_up) || Input().Has(InputEvents::held_move_up)) {
       direction = Direction::up;
     }
-    else if (INPUTx.Has(InputEvents::pressed_move_left) || INPUTx.Has(InputEvents::held_move_left)) {
+    else if (Input().Has(InputEvents::pressed_move_left) || Input().Has(InputEvents::held_move_left)) {
       direction = Direction::left;
     }
-    else if (INPUTx.Has(InputEvents::pressed_move_down) || INPUTx.Has(InputEvents::held_move_down)) {
+    else if (Input().Has(InputEvents::pressed_move_down) || Input().Has(InputEvents::held_move_down)) {
       direction = Direction::down;
     }
-    else if (INPUTx.Has(InputEvents::pressed_move_right) || INPUTx.Has(InputEvents::held_move_right)) {
+    else if (Input().Has(InputEvents::pressed_move_right) || Input().Has(InputEvents::held_move_right)) {
       direction = Direction::right;
     }
   //}
 
-  bool shouldShoot = INPUTx.Has(InputEvents::held_shoot) && isChargeHeld == false && actions.empty();
+  bool shouldShoot = Input().Has(InputEvents::held_shoot) && isChargeHeld == false && actions.empty();
 
 #ifdef __ANDROID__
-  shouldShoot = INPUTx.Has(PRESSED_A);
+  shouldShoot = Input().Has(PRESSED_A);
 #endif
 
   if (shouldShoot) {
@@ -159,16 +135,16 @@
     player.chargeEffect.SetCharging(true);
   }
 
-  if (INPUTx.Has(InputEvents::released_move_up)) {
-    direction = Direction::none;
-  }
-  else if (INPUTx.Has(InputEvents::released_move_left)) {
-    direction = Direction::none;
-  }
-  else if (INPUTx.Has(InputEvents::released_move_down)) {
-    direction = Direction::none;
-  }
-  else if (INPUTx.Has(InputEvents::released_move_right)) {
+  if (Input().Has(InputEvents::released_move_up)) {
+    direction = Direction::none;
+  }
+  else if (Input().Has(InputEvents::released_move_left)) {
+    direction = Direction::none;
+  }
+  else if (Input().Has(InputEvents::released_move_down)) {
+    direction = Direction::none;
+  }
+  else if (Input().Has(InputEvents::released_move_right)) {
     direction = Direction::none;
   }
 
@@ -213,7 +189,6 @@
       player.SetAnimation(PLAYER_MOVING, onFinish);
     }
   }
-<<<<<<< HEAD
   else if(queuedAction && !player.IsSliding()) {
     player.RegisterComponent(queuedAction);
     queuedAction = nullptr;
@@ -224,18 +199,12 @@
     // we are sliding and have a valid next tile, update remote
     replicator ? replicator->SendTileSignal(t->GetX(), t->GetY()) : (void(0));
   }
-=======
-    else {
-      // TODO how to turn off charging...
-    }
->>>>>>> 61302cfd
 }
 
 void PlayerControlledState::OnLeave(Player& player) {
   /* Navis lose charge when we leave this state */
   player.chargeEffect.SetCharging(false);
-<<<<<<< HEAD
-  
+
   if (auto queuedAction = player.DequeueAction(); queuedAction) {
     delete queuedAction;
   }
@@ -248,7 +217,4 @@
   for (auto a : actions) {
     a->EndAction();
   }
-=======
-  player.EndCurrentAction();
->>>>>>> 61302cfd
 }