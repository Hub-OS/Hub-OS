--- conflicted
+++ resolved
@@ -13,8 +13,7 @@
 #define FRAME3 { 3, 0.05 }
 
 // TODO: check frame-by-frame anim
-<<<<<<< HEAD
-#define FRAMES WAIT, FRAME2, FRAME1, FRAME2, FRAME1, FRAME2, \
+#define FRAMES  WAIT,   FRAME2, FRAME1, FRAME2, FRAME1, FRAME2, \
                 FRAME1, FRAME2, FRAME1, FRAME2, FRAME1, FRAME2, \
                 FRAME1, FRAME2, FRAME1, FRAME2, FRAME1, FRAME2, FRAME1
 
@@ -22,11 +21,6 @@
   : 
   CardAction(*owner, "PLAYER_SHOOTING"),
   attachmentAnim(ANIM) {
-=======
-#define FRAMES WAIT, FRAME2, FRAME1, FRAME2, FRAME1, FRAME2, FRAME1, FRAME2, FRAME1, FRAME2, FRAME1, FRAME2, FRAME1, FRAME2, FRAME1, FRAME2, FRAME1, FRAME2, FRAME1
-
-FireBurnCardAction::FireBurnCardAction(Character& user, FireBurn::Type type, int damage) : CardAction(user, "PLAYER_SHOOTING") {
->>>>>>> 61302cfd
   FireBurnCardAction::damage = damage;
   FireBurnCardAction::type = type;
 
@@ -49,8 +43,6 @@
 FireBurnCardAction::~FireBurnCardAction()
 {
 }
-
-<<<<<<< HEAD
 void FireBurnCardAction::Execute() {
   auto owner = GetOwner();
 
@@ -58,37 +50,20 @@
   auto onFire = [this, owner](int offset) -> void {
     Team team = GetOwner()->GetTeam();
     FireBurn* fb = new FireBurn(GetOwner()->GetField(), team, type, damage);
-=======
-void FireBurnCardAction::OnExecute() {
-  // On shoot frame, drop projectile
-  auto onFire = [this](int offset) -> void {
-    auto& owner = GetUser();
-
-    FireBurn* fb = new FireBurn(user.GetField(), user.GetTeam(), type, damage);
->>>>>>> 61302cfd
     auto props = fb->GetHitboxProperties();
     props.aggressor = &user;
     fb->SetHitboxProperties(props);
     fb->CrackTiles(crackTiles);
 
     // update node position in the animation
-<<<<<<< HEAD
     auto baseOffset = CalculatePointOffset("buster");
 
     baseOffset *= 2.0f;
-=======
-    auto baseOffset = anim->GetPoint("buster").y - anim->GetPoint("origin").y;
-
-    if (baseOffset < 0) { baseOffset = -baseOffset; }
-
-    baseOffset *= 2.0f; // turn into screenspace values (2x scale)
->>>>>>> 61302cfd
 
     fb->SetHeight(-baseOffset.y);
 
     int dir = team == Team::red ? 1 : -1;
 
-<<<<<<< HEAD
     GetOwner()->GetField()->AddEntity(*fb, GetOwner()->GetTile()->GetX() + ((1 + offset)*dir), GetOwner()->GetTile()->GetY());
   };
 
@@ -113,21 +88,8 @@
   GetOwner()->RemoveNode(attachment);
 }
 
-void FireBurnCardAction::EndAction()
+void FireBurnCardAction::OnEndAction()
 {
   OnAnimationEnd();
   Eject();
-=======
-    user.GetField()->AddEntity(*fb, user.GetTile()->GetX() + 1 + offset, user.GetTile()->GetY());
-  };
-
-  AddAction(2, [onFire]() { onFire(0); });
-  AddAction(4, [onFire]() { onFire(1); });
-  AddAction(6, [onFire]() { onFire(2); });
-}
-
-void FireBurnCardAction::OnEndAction()
-{
-  GetUser().RemoveNode(attachment);
->>>>>>> 61302cfd
 }