#include "bnSwordCardAction.h"
#include "bnCardAction.h"
#include "bnSpriteProxyNode.h"
#include "bnTextureResourceManager.h"
#include "bnAudioResourceManager.h"
#include "bnBasicSword.h"
#include "bnSwordEffect.h"

#define PATH "resources/spells/spell_sword_blades.png"
#define ANIM "resources/spells/spell_sword_blades.animation"

#define FRAME1 { 1, 0.1666 }
#define FRAME2 { 2, 0.05 }
#define FRAME3 { 3, 0.05 }
#define FRAME4 { 4, 0.5 }

#define FRAMES FRAME1, FRAME2, FRAME3, FRAME4

<<<<<<< HEAD
SwordCardAction::SwordCardAction(Character * owner, int damage) : 
  CardAction(*owner, "PLAYER_SWORD")
  {
  SwordCardAction::damage = damage;

  blade = new SpriteProxyNode();
  blade->setTexture(TextureResourceManager::GetInstance().LoadTextureFromFile(PATH));
  blade->SetLayer(-2);

  hilt = new SpriteProxyNode();
  hilt->setTexture(owner->getTexture());
=======
SwordCardAction::SwordCardAction(Character& user, int damage) : CardAction(user, "PLAYER_SWORD") {
  SwordCardAction::damage = damage;

  blade = new SpriteProxyNode();
  blade->setTexture(Textures().LoadTextureFromFile(PATH));
  blade->SetLayer(-2);

  hilt = new SpriteProxyNode();
  hilt->setTexture(user.getTexture());
>>>>>>> 61302cfd
  hilt->SetLayer(-1);
  hilt->EnableParentShader(true);

  bladeAnim = Animation(ANIM);
  bladeAnim.SetAnimation("DEFAULT");

<<<<<<< HEAD
  auto userAnim = GetOwner()->GetFirstComponent<AnimationComponent>();

  hiltAnim = Animation(userAnim->GetFilePath());
  hiltAnim.Reload();
  hiltAnim.SetAnimation("HILT");
=======
  auto userAnim = user.GetFirstComponent<AnimationComponent>();
  hiltAnim = Animation(userAnim->GetFilePath());
  hiltAnim.Reload();
  hiltAnim.SetAnimation("HILT");

  AddAttachment(userAnim->GetAnimationObject(), "HILT", *hilt).PrepareAnimation(hiltAnim);
  AddAttachment(hiltAnim, "ENDPOINT", *blade).PrepareAnimation(bladeAnim);
>>>>>>> 61302cfd

  element = Element::none;

  OverrideAnimationFrames({ FRAMES });
}

SwordCardAction::~SwordCardAction()
{
  delete blade, hilt;
}

<<<<<<< HEAD
void SwordCardAction::Execute() {
  auto onAddSword = [this]() -> void {

  };

=======
void SwordCardAction::OnExecute() {
>>>>>>> 61302cfd
  // On attack frame, drop sword hitbox
  auto onTrigger = [this]() -> void {
    OnSpawnHitbox();

    auto userAnim = GetOwner()->GetFirstComponent<AnimationComponent>();

    auto& hiltAttachment = AddAttachment(userAnim->GetAnimationObj(), "HILT", *hilt).UseAnimation(hiltAnim);
    hiltAttachment.AddAttachment(hiltAnim, "ENDPOINT", *blade).UseAnimation(bladeAnim);
  };

<<<<<<< HEAD
  switch (GetElement()) {
    case Element::fire:
      blade->setColor(sf::Color::Red);
      break;
    case Element::aqua:
      blade->setColor(sf::Color::Green);
      break;
  }

  AddAnimAction(2, onTrigger);
=======
  AddAction(2, onTrigger);
>>>>>>> 61302cfd
}

void SwordCardAction::OnSpawnHitbox()
{
<<<<<<< HEAD
  auto field = GetOwner()->GetField();

  SwordEffect* e = new SwordEffect(field);
  field->AddEntity(*e, GetOwner()->GetTile()->GetX() + 1, GetOwner()->GetTile()->GetY());

  BasicSword* b = new BasicSword(field, GetOwner()->GetTeam(), damage);
=======
  auto& user = GetUser();
  BasicSword* b = new BasicSword(user.GetField(), user.GetTeam(), damage);
>>>>>>> 61302cfd
  auto props = b->GetHitboxProperties();
  props.aggressor = &user;

  b->SetHitboxProperties(props);

  Audio().Play(AudioType::SWORD_SWING);

<<<<<<< HEAD
  field->AddEntity(*b, GetOwner()->GetTile()->GetX() + 1, GetOwner()->GetTile()->GetY());
=======
  user.GetField()->AddEntity(*b, user.GetTile()->GetX() + 1, user.GetTile()->GetY());
>>>>>>> 61302cfd
}

void SwordCardAction::SetElement(Element elem)
{
  element = elem;
}

const Element SwordCardAction::GetElement() const
{
  return element;
}

void SwordCardAction::OnEndAction()
{
<<<<<<< HEAD
  CardAction::OnUpdate(_elapsed);
}

void SwordCardAction::OnAnimationEnd()
{
}

void SwordCardAction::EndAction()
{
  Eject();
=======
  GetUser().RemoveNode(hilt);
  hilt->RemoveNode(blade);
>>>>>>> 61302cfd
}<|MERGE_RESOLUTION|>--- conflicted
+++ resolved
@@ -16,20 +16,8 @@
 
 #define FRAMES FRAME1, FRAME2, FRAME3, FRAME4
 
-<<<<<<< HEAD
-SwordCardAction::SwordCardAction(Character * owner, int damage) : 
-  CardAction(*owner, "PLAYER_SWORD")
-  {
-  SwordCardAction::damage = damage;
-
-  blade = new SpriteProxyNode();
-  blade->setTexture(TextureResourceManager::GetInstance().LoadTextureFromFile(PATH));
-  blade->SetLayer(-2);
-
-  hilt = new SpriteProxyNode();
-  hilt->setTexture(owner->getTexture());
-=======
-SwordCardAction::SwordCardAction(Character& user, int damage) : CardAction(user, "PLAYER_SWORD") {
+SwordCardAction::SwordCardAction(Character& user, int damage) : 
+CardAction(user, "PLAYER_SWORD") {
   SwordCardAction::damage = damage;
 
   blade = new SpriteProxyNode();
@@ -37,29 +25,17 @@
   blade->SetLayer(-2);
 
   hilt = new SpriteProxyNode();
-  hilt->setTexture(user.getTexture());
->>>>>>> 61302cfd
+  hilt->setTexture(owner->getTexture());
   hilt->SetLayer(-1);
   hilt->EnableParentShader(true);
 
   bladeAnim = Animation(ANIM);
   bladeAnim.SetAnimation("DEFAULT");
 
-<<<<<<< HEAD
   auto userAnim = GetOwner()->GetFirstComponent<AnimationComponent>();
-
   hiltAnim = Animation(userAnim->GetFilePath());
   hiltAnim.Reload();
   hiltAnim.SetAnimation("HILT");
-=======
-  auto userAnim = user.GetFirstComponent<AnimationComponent>();
-  hiltAnim = Animation(userAnim->GetFilePath());
-  hiltAnim.Reload();
-  hiltAnim.SetAnimation("HILT");
-
-  AddAttachment(userAnim->GetAnimationObject(), "HILT", *hilt).PrepareAnimation(hiltAnim);
-  AddAttachment(hiltAnim, "ENDPOINT", *blade).PrepareAnimation(bladeAnim);
->>>>>>> 61302cfd
 
   element = Element::none;
 
@@ -71,15 +47,7 @@
   delete blade, hilt;
 }
 
-<<<<<<< HEAD
-void SwordCardAction::Execute() {
-  auto onAddSword = [this]() -> void {
-
-  };
-
-=======
 void SwordCardAction::OnExecute() {
->>>>>>> 61302cfd
   // On attack frame, drop sword hitbox
   auto onTrigger = [this]() -> void {
     OnSpawnHitbox();
@@ -90,7 +58,6 @@
     hiltAttachment.AddAttachment(hiltAnim, "ENDPOINT", *blade).UseAnimation(bladeAnim);
   };
 
-<<<<<<< HEAD
   switch (GetElement()) {
     case Element::fire:
       blade->setColor(sf::Color::Red);
@@ -101,24 +68,16 @@
   }
 
   AddAnimAction(2, onTrigger);
-=======
-  AddAction(2, onTrigger);
->>>>>>> 61302cfd
 }
 
 void SwordCardAction::OnSpawnHitbox()
 {
-<<<<<<< HEAD
   auto field = GetOwner()->GetField();
 
   SwordEffect* e = new SwordEffect(field);
   field->AddEntity(*e, GetOwner()->GetTile()->GetX() + 1, GetOwner()->GetTile()->GetY());
 
   BasicSword* b = new BasicSword(field, GetOwner()->GetTeam(), damage);
-=======
-  auto& user = GetUser();
-  BasicSword* b = new BasicSword(user.GetField(), user.GetTeam(), damage);
->>>>>>> 61302cfd
   auto props = b->GetHitboxProperties();
   props.aggressor = &user;
 
@@ -126,11 +85,7 @@
 
   Audio().Play(AudioType::SWORD_SWING);
 
-<<<<<<< HEAD
   field->AddEntity(*b, GetOwner()->GetTile()->GetX() + 1, GetOwner()->GetTile()->GetY());
-=======
-  user.GetField()->AddEntity(*b, user.GetTile()->GetX() + 1, user.GetTile()->GetY());
->>>>>>> 61302cfd
 }
 
 void SwordCardAction::SetElement(Element elem)
@@ -143,21 +98,11 @@
   return element;
 }
 
-void SwordCardAction::OnEndAction()
-{
-<<<<<<< HEAD
-  CardAction::OnUpdate(_elapsed);
-}
-
 void SwordCardAction::OnAnimationEnd()
 {
 }
 
-void SwordCardAction::EndAction()
+void SwordCardAction::OnEndAction()
 {
   Eject();
-=======
-  GetUser().RemoveNode(hilt);
-  hilt->RemoveNode(blade);
->>>>>>> 61302cfd
 }