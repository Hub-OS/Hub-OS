#pragma once
#include "bnCardAction.h"
#include "bnAnimation.h"
#include "bnFireBurn.h"
#include <SFML/Graphics.hpp>

class SpriteProxyNode;
class Character;
class FireBurnCardAction : public CardAction {
private:
  SpriteProxyNode* attachment;
  Animation attachmentAnim;
  FireBurn::Type type;
  int damage;
  bool crackTiles{ true };
public:
  FireBurnCardAction(Character& owner, FireBurn::Type type, int damage);
  ~FireBurnCardAction();
<<<<<<< HEAD
  void OnUpdate(float _elapsed);
  void OnAnimationEnd() override;
  void EndAction();
  void Execute();
  void CrackTiles(bool state);
=======
  void OnEndAction() override;
  void OnExecute() override;
>>>>>>> 61302cfd
};<|MERGE_RESOLUTION|>--- conflicted
+++ resolved
@@ -16,14 +16,10 @@
 public:
   FireBurnCardAction(Character& owner, FireBurn::Type type, int damage);
   ~FireBurnCardAction();
-<<<<<<< HEAD
+
   void OnUpdate(float _elapsed);
   void OnAnimationEnd() override;
-  void EndAction();
-  void Execute();
-  void CrackTiles(bool state);
-=======
   void OnEndAction() override;
   void OnExecute() override;
->>>>>>> 61302cfd
+  void CrackTiles(bool state);
 };