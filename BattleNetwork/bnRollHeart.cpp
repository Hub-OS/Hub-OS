#include <random>
#include <time.h>

#include "bnRollHeart.h"
#include "bnParticleHeal.h"
#include "bnTile.h"
#include "bnField.h"
#include "bnPlayer.h"
#include "bnTextureResourceManager.h"
#include "bnAudioResourceManager.h"

#define RESOURCE_PATH "resources/spells/spell_heart.animation"

RollHeart::RollHeart(Character* user, int _heal) 
  : heal(_heal), 
  user(user),
  Spell(user->GetField() , user->GetTeam())
{
  user->Reveal();
  SetLayer(-10);

  SetPassthrough(true);

  HighlightTile(Battle::Tile::Highlight::solid);

  height = 200;

<<<<<<< HEAD
  setTexture(TEXTURES.LoadTextureFromFile("resources/spells/spell_heart.png"), true);
=======
  Battle::Tile* _tile = summons->GetCaller()->GetTile();

  field->AddEntity(*this, _tile->GetX(), _tile->GetY());

  setTexture(Textures().LoadTextureFromFile("resources/spells/spell_heart.png"), true);
>>>>>>> 61302cfd
  animationComponent = CreateComponent<AnimationComponent>(this);
  animationComponent->SetPath(RESOURCE_PATH);
  animationComponent->Reload();
  animationComponent->SetAnimation("HEART");
  Update(0);
}

RollHeart::~RollHeart() {
}

void RollHeart::OnUpdate(float _elapsed) {

  if (tile != nullptr) {
    setPosition(tile->getPosition().x, tile->getPosition().y - height - 10.0f);
  }

  height -= _elapsed * 300.f;
  
  if (height <= 0) height = 0;

<<<<<<< HEAD
  if (height == 0 && !spawnFX) {
    AUDIO.Play(AudioType::RECOVER);
    spawnFX = true;
=======
  if (height == 0 && doOnce) {
    Audio().Play(AudioType::RECOVER);
    doOnce = false;
>>>>>>> 61302cfd

    this->Hide();
    user->SetHealth(user->GetHealth() + heal);
    
    healFX = new ParticleHeal();
    user->GetField()->AddEntity(*healFX, tile->GetX(), tile->GetY());
  }
  else if (spawnFX) {
    if (healFX->WillRemoveLater()) {
      Delete();
    }
  }
}

bool RollHeart::Move(Direction _direction) {
  return false;
}

void RollHeart::Attack(Character* _entity) {
}

void RollHeart::OnDelete()
{
  Remove();
}<|MERGE_RESOLUTION|>--- conflicted
+++ resolved
@@ -25,15 +25,8 @@
 
   height = 200;
 
-<<<<<<< HEAD
-  setTexture(TEXTURES.LoadTextureFromFile("resources/spells/spell_heart.png"), true);
-=======
-  Battle::Tile* _tile = summons->GetCaller()->GetTile();
+  setTexture(Textures().LoadTextureFromFile("resources/spells/spell_heart.png"), true);
 
-  field->AddEntity(*this, _tile->GetX(), _tile->GetY());
-
-  setTexture(Textures().LoadTextureFromFile("resources/spells/spell_heart.png"), true);
->>>>>>> 61302cfd
   animationComponent = CreateComponent<AnimationComponent>(this);
   animationComponent->SetPath(RESOURCE_PATH);
   animationComponent->Reload();
@@ -54,15 +47,9 @@
   
   if (height <= 0) height = 0;
 
-<<<<<<< HEAD
   if (height == 0 && !spawnFX) {
-    AUDIO.Play(AudioType::RECOVER);
+    Audio().Play(AudioType::RECOVER);
     spawnFX = true;
-=======
-  if (height == 0 && doOnce) {
-    Audio().Play(AudioType::RECOVER);
-    doOnce = false;
->>>>>>> 61302cfd
 
     this->Hide();
     user->SetHealth(user->GetHealth() + heal);
