#include <Swoosh/ActivityController.h>
#include <Segues/WhiteWashFade.h>
#include <Segues/PixelateBlackWashFade.h>
#include <chrono>

#include "bnNetworkBattleScene.h"
#include "../bnPlayerInputReplicator.h"
#include "../bnPlayerNetworkState.h"
#include "../bnPlayerNetworkProxy.h"
#include "../../bnFadeInState.h"
#include "../../bnElementalDamage.h"

// states 
#include "states/bnNetworkSyncBattleState.h"
#include "../../battlescene/States/bnRewardBattleState.h"
#include "../../battlescene/States/bnTimeFreezeBattleState.h"
#include "../../battlescene/States/bnBattleStartBattleState.h"
#include "../../battlescene/States/bnBattleOverBattleState.h"
#include "../../battlescene/States/bnFadeOutBattleState.h"
#include "../../battlescene/States/bnCombatBattleState.h"
#include "../../battlescene/States/bnCardSelectBattleState.h"
#include "../../battlescene/States/bnCardComboBattleState.h"

// Android only headers
#include "../../Android/bnTouchArea.h"

// modals like card cust and battle reward slide in 12px per frame for 10 frames. 60 frames = 1 sec
// modal slide moves 120px in 1/6th of a second
// Per 1 second that is 6*120px in 6*1/6 of a sec = 720px in 1 sec
#define MODAL_SLIDE_PX_PER_SEC 720.0f

// Combos are counted if more than one enemy is hit within x frames
// The game is clocked to display 60 frames per second
// If x = 20 frames, then we want a combo hit threshold of 20/60 = 0.3 seconds
#define COMBO_HIT_THRESHOLD_SECONDS 20.0f/60.0f

using namespace swoosh::types;
using swoosh::ActivityController;

NetworkBattleScene::NetworkBattleScene(ActivityController& controller, NetworkBattleSceneProps& props, BattleResultsFunc onEnd) :
  BattleSceneBase(controller, props.base, onEnd),
  ping(Font::Style::wide)
{
  ping.setPosition(480 - (2.f * 16) - 4, 320 - 2.f); // screen upscaled w - (16px*upscale scale) - (2px*upscale)
  ping.SetColor(sf::Color::Red);

  pingIndicator.setTexture(Textures().LoadTextureFromFile("resources/ui/ping.png"));
  pingIndicator.getSprite().setOrigin(sf::Vector2f(16.f, 16.f));
  pingIndicator.setPosition(480, 320);
  pingIndicator.setScale(2.f, 2.f);
  UpdatePingIndicator(frames(0));

  auto clientPlayer = props.base.player;

  selectedNaviId = props.netconfig.myNaviId;
  clientPlayer->CreateComponent<PlayerInputReplicator>(clientPlayer);

  packetProcessor = props.packetProcessor;
  packetProcessor->SetKickCallback([this] {
    this->Quit(FadeOut::black);
  });

  packetProcessor->SetPacketBodyCallback([this](NetPlaySignals header, const Poco::Buffer<char>& buffer) {
    this->processPacketBody(header, buffer);
  });

  GetCardSelectWidget().PreventRetreat();

  // If playing co-op, add more players to track here
  players = { clientPlayer };

  // ptr to player, form select index (-1 none), if should transform
  // TODO: just make this a struct to use across all states that need it...
  trackedForms = {
    std::make_shared<TrackedFormData>(clientPlayer.get(), -1, false)
  };

  // trackedForms[0]->SetReadyState<PlayerControlledState>();

  // in seconds
  double battleDuration = 10.0;

  mob = new Mob(props.base.field);

  // First, we create all of our scene states
  auto syncState = AddState<NetworkSyncBattleState>(remotePlayer, this);
  auto cardSelect = AddState<CardSelectBattleState>(players, trackedForms);
  auto combat = AddState<CombatBattleState>(mob, players, battleDuration);
  auto combo = AddState<CardComboBattleState>(this->GetSelectedCardsUI(), props.base.programAdvance);
  auto forms = AddState<CharacterTransformBattleState>(trackedForms);
  auto battlestart = AddState<BattleStartBattleState>(players);
  auto battleover = AddState<BattleOverBattleState>(players);
  auto timeFreeze = AddState<TimeFreezeBattleState>();
  auto fadeout = AddState<FadeOutBattleState>(FadeOut::black, players); // this state requires arguments

  // We need to respond to new events later, create a resuable pointer to these states
  timeFreezePtr = &timeFreeze.Unwrap();
  combatPtr = &combat.Unwrap();
  syncStatePtr = &syncState.Unwrap();
  cardComboStatePtr = &combo.Unwrap();
  startStatePtr = &battlestart.Unwrap();
  cardStatePtr = &cardSelect.Unwrap();

  // Important! State transitions are added in order of priority!
  syncState.ChangeOnEvent(cardSelect, &NetworkSyncBattleState::IsRemoteConnected);

  // Goto the combo check state if new cards are selected...
  syncState.ChangeOnEvent(combo, &NetworkSyncBattleState::SelectedNewChips);

  // ... else if forms were selected, go directly to forms ....
  syncState.ChangeOnEvent(forms, &NetworkSyncBattleState::HasForm);

  // ... Finally if none of the above, just start the battle
  syncState.ChangeOnEvent(battlestart, &NetworkSyncBattleState::NoConditions);

  // Wait for handshake to complete by going back to the sync state..
  cardSelect.ChangeOnEvent(syncState, &CardSelectBattleState::OKIsPressed);

  // If we reached the combo state, we must also check if form transformation was next
  // or to just start the battle after
  combo.ChangeOnEvent(forms, [cardSelect, combo, this]() mutable {return combo->IsDone() && (cardSelect->HasForm() || remoteState.remoteChangeForm); });
  combo.ChangeOnEvent(battlestart, &CardComboBattleState::IsDone);
  forms.ChangeOnEvent(battlestart, &CharacterTransformBattleState::IsFinished);
  battlestart.ChangeOnEvent(combat, &BattleStartBattleState::IsFinished);
  timeFreeze.ChangeOnEvent(combat, &TimeFreezeBattleState::IsOver);

  // special condition: if lost in combat and had a form, trigger the character transform states
  auto playerLosesInForm = [this] {
    const bool changeState = this->trackedForms[0]->player->GetHealth() == 0 && (this->trackedForms[0]->selectedForm != -1);

    if (changeState) {
      this->trackedForms[0]->selectedForm = -1;
      this->trackedForms[0]->animationComplete = false;
    }

    return changeState;
  };

  // Lambda event callback that captures and handles network card select screen opening
  auto onCardSelectEvent = [this]() mutable {
    if (combatPtr->PlayerRequestCardSelect() || waitingForCardSelectScreen) {
      if (!waitingForCardSelectScreen) {
        cardStateDelay = from_milliseconds(packetProcessor->GetAvgLatency());
        this->sendRequestedCardSelectSignal();
        waitingForCardSelectScreen = true;
      }

      if (cardStateDelay <= frames(0) && waitingForCardSelectScreen) {
        waitingForCardSelectScreen = false;
      }

      return !waitingForCardSelectScreen;
    }
    else if (remoteState.openedCardWidget) {
      remoteState.openedCardWidget = false;
      return true;
    }

    return false;
  };

  // combat has multiple state interruptions based on events
  // so we can chain them together
  combat
    .ChangeOnEvent(battleover, &CombatBattleState::PlayerWon)
    //.ChangeOnEvent(forms, playerLosesInForm)
    .ChangeOnEvent(fadeout, &CombatBattleState::PlayerLost)
    .ChangeOnEvent(cardSelect, onCardSelectEvent)
    .ChangeOnEvent(timeFreeze, &CombatBattleState::HasTimeFreeze);

  battleover.ChangeOnEvent(fadeout, &BattleOverBattleState::IsFinished);

  // share some values between states
  combo->ShareCardList(cardSelect->GetCardPtrList());

  // Some states need to know about card uses
  auto& ui = this->GetSelectedCardsUI();
  ui.Reveal();
  
  GetCardSelectWidget().SetSpeaker(props.mug, props.anim);
  GetEmotionWindow().SetTexture(props.emotion);

  combat->Subscribe(ui);
  timeFreeze->Subscribe(ui);

  // pvp cannot pause
  combat->EnablePausing(false);

  // Some states are part of the combat routine and need to respect
  // the combat state's timers
  combat->subcombatStates.push_back(&timeFreeze.Unwrap());

  // this kicks-off the state graph beginning with the intro state
  this->StartStateGraph(syncState);

  sendConnectSignal(this->selectedNaviId); // NOTE: this function only happens once at start

  LoadMob(*mob);
}

NetworkBattleScene::~NetworkBattleScene()
{
}

void NetworkBattleScene::OnHit(Entity& victim, const Hit::Properties& props)
{
  auto player = GetPlayer();
  if (player.get() == &victim && props.damage > 0) {
    if (props.damage >= 300) {
      player->SetEmotion(Emotion::angry);
      GetSelectedCardsUI().SetMultiplier(2);
    }

    if (player->IsSuperEffective(props.element)) {
      // deform
      trackedForms[0]->animationComplete = false;
      trackedForms[0]->selectedForm = -1;
    }
  }

  if (victim.IsSuperEffective(props.element) && props.damage > 0) {
    auto seSymbol = std::make_shared<ElementalDamage>();
    seSymbol->SetLayer(-100);
    seSymbol->SetHeight(victim.GetHeight() + (victim.getLocalBounds().height * 0.5f)); // place it at sprite height
    GetField()->AddEntity(seSymbol, victim.GetTile()->GetX(), victim.GetTile()->GetY());
  }
}

void NetworkBattleScene::onUpdate(double elapsed) {
  if (!IsSceneInFocus()) {
    return;
  }

  BattleSceneBase::onUpdate(elapsed);

  if (!this->IsPlayerDeleted()) {
    sendHPSignal(GetPlayer()->GetHealth());
  }

  frame_time_t elapsed_frames = from_seconds(elapsed);

  if (cardStateDelay > frames(0)) {
    cardStateDelay -= elapsed_frames;
  }

  if (!syncStatePtr->IsSynchronized()) {
    if (packetProcessor->IsHandshakeAck() && remoteState.remoteHandshake) {
      syncStatePtr->Synchronize();
    }
  }
  else {
    packetTime += elapsed_frames;
  }

  if (remotePlayer && remotePlayer->WillRemoveLater()) {
    auto iter = std::find(players.begin(), players.end(), remotePlayer);
    if (iter != players.end()) {
      players.erase(iter);
    }
    remoteState.remoteConnected = false;
    remotePlayer = nullptr;
  }

  if (auto player = GetPlayer()) {
    BattleResultsObj().finalEmotion = player->GetEmotion();
  }
}

void NetworkBattleScene::onDraw(sf::RenderTexture& surface) {
  BattleSceneBase::onDraw(surface);

  auto lag = GetAvgLatency();

  // Logger::Logf("lag is: %f", lag);

  // draw network ping
  ping.SetString(std::to_string(lag).substr(0, 5));

  //the bounds has been changed after changing the text
  auto pbounds = ping.GetLocalBounds();
  ping.setOrigin(pbounds.width, pbounds.height);

  // draw
  surface.draw(ping);

  // convert from ms to seconds to discrete frame count...
  frame_time_t lagTime = frame_time_t{ (long long)(lag) };

  if (remoteState.remoteHandshake) {
    // factor in how long inputs are not being ack'd after sent
    UpdatePingIndicator(std::max(packetTime, lagTime));
  }
  else {
    // use ack to determine connectivity here
    UpdatePingIndicator(lagTime);
  }

  //draw
  surface.draw(pingIndicator);
}

void NetworkBattleScene::onExit()
{
}
/*!
 * @brief 
*/
void NetworkBattleScene::onEnter()
{
}

void NetworkBattleScene::onStart()
{
  BattleSceneBase::onStart();

  // Once the transition completes, we begin handshakes
  packetProcessor->EnableKickForSilence(true);

}

void NetworkBattleScene::onResume()
{
}

void NetworkBattleScene::onEnd()
{
  BattleSceneBase::onEnd();
}

void NetworkBattleScene::Inject(PlayerInputReplicator& pub)
{
  pub.Inject(*this);
}

const NetPlayFlags& NetworkBattleScene::GetRemoteStateFlags()
{
  return remoteState; 
}

const double NetworkBattleScene::GetAvgLatency() const
{
  return packetProcessor->GetAvgLatency();
}

void NetworkBattleScene::sendHandshakeSignal()
{
  /**
  To begin the round, we need to supply the following information to our opponent:
    1. Our selected form
    2. Our card list size
    3. Our card list items

  We need to also measure latency to synchronize client animation with
  remote animations (see: combos and forms)
  */

  int form = trackedForms[0]->selectedForm;
  auto& selectedCardsWidget = this->GetSelectedCardsUI();
  std::vector<std::string> uuids = selectedCardsWidget.GetUUIDList();
  size_t len = uuids.size();

  Poco::Buffer<char> buffer{ 0 };
  NetPlaySignals signalType{ NetPlaySignals::handshake };
  buffer.append((char*)&signalType, sizeof(NetPlaySignals));
  buffer.append((char*)&form, sizeof(int));
  buffer.append((char*)&len, sizeof(size_t));

  for (auto& id : uuids) {
    size_t len = id.size();
    buffer.append((char*)&len, sizeof(size_t));
    buffer.append(id.c_str(), len);
  }

  auto [_, id] = packetProcessor->SendPacket(Reliability::Reliable, buffer);
  packetProcessor->UpdateHandshakeID(id);
}

void NetworkBattleScene::sendInputEvents(const std::vector<InputEvent>& events)
{
  Poco::Buffer<char> buffer{ 0 };
  NetPlaySignals signalType{ NetPlaySignals::input_event };
  buffer.append((char*)&signalType, sizeof(NetPlaySignals));

  size_t list_len = events.size();
  buffer.append((char*)&list_len, sizeof(size_t));

  while (list_len > 0) {
    size_t len = events[list_len-1].name.size();
    buffer.append((char*)&len, sizeof(size_t));
    buffer.append(events[list_len-1].name.c_str(), len);
    buffer.append((char*)&events[list_len-1].state, sizeof(InputState));
    list_len--;
  }

  packetProcessor->SendPacket(Reliability::ReliableOrdered, buffer);
  packetTime = frames(0);
}

void NetworkBattleScene::sendConnectSignal(const std::string& naviId)
{
  size_t len = naviId.length();
  Poco::Buffer<char> buffer{ 0 };
  NetPlaySignals type{ NetPlaySignals::connect };
  buffer.append((char*)&type, sizeof(NetPlaySignals));
  buffer.append((char*)&len, sizeof(size_t));
  buffer.append(naviId.data(), sizeof(char)*len);

  packetProcessor->SendPacket(Reliability::ReliableOrdered, buffer);
}

void NetworkBattleScene::sendChangedFormSignal(const int form)
{
  Poco::Buffer<char> buffer{ 0 };
  NetPlaySignals type{ NetPlaySignals::form };
  buffer.append((char*)&type, sizeof(NetPlaySignals));
  buffer.append((char*)&form, sizeof(int));
  packetProcessor->SendPacket(Reliability::ReliableOrdered, buffer);
}

void NetworkBattleScene::sendHPSignal(const int hp)
{
  Poco::Buffer<char> buffer{ 0 };
  NetPlaySignals type{ NetPlaySignals::hp };
  buffer.append((char*)&type, sizeof(NetPlaySignals));
  buffer.append((char*)&hp, sizeof(int));
  packetProcessor->SendPacket(Reliability::ReliableOrdered, buffer);
}

void NetworkBattleScene::sendTileCoordSignal(const int x, const int y)
{
  Poco::Buffer<char> buffer{ 0 };
  NetPlaySignals type{ NetPlaySignals::tile };
  buffer.append((char*)&type, sizeof(NetPlaySignals));
  buffer.append((char*)&x, sizeof(int));
  buffer.append((char*)&y, sizeof(int));
  packetProcessor->SendPacket(Reliability::ReliableOrdered, buffer);
}

void NetworkBattleScene::sendRequestedCardSelectSignal()
{
  Poco::Buffer<char> buffer{ 0 };
  NetPlaySignals type{ NetPlaySignals::card_select };
  buffer.append((char*)&type, sizeof(NetPlaySignals));
  packetProcessor->SendPacket(Reliability::ReliableOrdered, buffer);
}

void NetworkBattleScene::sendLoserSignal()
{
  Poco::Buffer<char> buffer{ 0 };
  NetPlaySignals type{ NetPlaySignals::loser };
  buffer.append((char*)&type, sizeof(NetPlaySignals));
  packetProcessor->SendPacket(Reliability::ReliableOrdered, buffer);
}

void NetworkBattleScene::recieveHandshakeSignal(const Poco::Buffer<char>& buffer)
{
  std::vector<std::string> remoteUUIDs;
  int remoteForm{ -1 };
  size_t cardLen{};
  size_t read{};

  std::memcpy(&remoteForm, buffer.begin(), sizeof(int));
  read += sizeof(int);

  std::memcpy(&cardLen, buffer.begin() + read, sizeof(size_t));
  read += sizeof(size_t);

  while (cardLen > 0) {
    std::string uuid;
    size_t len{};
    std::memcpy(&len, buffer.begin() + read, sizeof(size_t));
    read += sizeof(size_t);
    uuid.resize(len);
    std::memcpy(uuid.data(), buffer.begin() + read, len);
    read += len;
    remoteUUIDs.push_back(uuid);
    cardLen--;
  }

  // Now that we have the remote's form and cards,
  // populate the net play remote state with this information
  // and kick off the battle sequence

  //remoteState.remoteFormSelect = remoteForm;
  remoteState.remoteChangeForm = remoteState.remoteFormSelect != remoteForm;
  remoteState.remoteFormSelect = remoteForm;
  trackedForms[1]->selectedForm = remoteForm;
  trackedForms[1]->animationComplete = !remoteState.remoteChangeForm; // a value of false forces animation to play

  remoteHand.clear();

  size_t handSize = remoteUUIDs.size();
  int len = (int)handSize; // TODO: use size_t for card lengths...

  if (handSize) {
<<<<<<< HEAD
=======
    remoteHand = new Battle::Card * [handSize] {nullptr};
>>>>>>> e294ad70
    auto& packageManager = getController().CardPackageManager();

    for (size_t i = 0; i < handSize; i++) {
      Battle::Card card;
      std::string id = remoteUUIDs[i];

      if (packageManager.HasPackage(id)) {
        card = packageManager.FindPackageByID(id).GetCardProperties();
        remoteHand[i] = new Battle::Card(card);
      }
<<<<<<< HEAD
      else {
        card = WEBCLIENT.MakeBattleCardFromWebCardData(WebAccounts::Card{ id });
      }

      remoteHand.push_back(card);
=======
>>>>>>> e294ad70
    }
  }

  // Prepare for simulation
  cardComboStatePtr->Reset();
  double duration{};

  // simulate PA to calculate time required to animate
  while (!cardComboStatePtr->IsDone()) {
    constexpr double step = 1.0 / frame_time_t::frames_per_second;
    cardComboStatePtr->Simulate(step, remoteHand, false);
    duration += step;
  }

  // Prepare for next PA
  cardComboStatePtr->Reset();

  // Filter support cards
  FilterSupportCards(remoteHand);

  // Supply the final hand info
  remoteCardActionUsePublisher->LoadCards(remoteHand);
  
  // Convert to microseconds and use this as the round start delay
  roundStartDelay = from_milliseconds((long long)((duration*1000.0) + packetProcessor->GetAvgLatency()));

  startStatePtr->SetStartupDelay(roundStartDelay);

  remoteState.remoteHandshake = true;
}

void NetworkBattleScene::recieveInputEvent(const Poco::Buffer<char>& buffer)
{
  remoteState.remoteInputEvents.clear();

  std::string name;
  size_t len{}, list_len{};
  size_t read{};
  std::memcpy(&list_len, buffer.begin() + read, sizeof(size_t));
  read += sizeof(size_t);

  while (list_len-- > 0) {
    std::memcpy(&len, buffer.begin() + read, sizeof(size_t));
    read += sizeof(size_t);

    name.clear();
    name.resize(len);
    std::memcpy(name.data(), buffer.begin() + read, len);
    read += len;

    InputState state{};
    std::memcpy(&state, buffer.begin() + read, sizeof(InputState));
    read += sizeof(InputState);

    InputEvent event{};
    event.name = name;
    event.state = state;
    remoteState.remoteInputEvents.push_back(event);
  }

}

void NetworkBattleScene::recieveConnectSignal(const Poco::Buffer<char>& buffer)
{
  if (remoteState.remoteConnected) return; // prevent multiple connection requests...

  remoteState.remoteConnected = true;

  size_t len{};
  std::memcpy(&len, buffer.begin(), sizeof(size_t));
  size_t read = sizeof(size_t);

  std::string remoteNaviId(buffer.begin() + read, len);

  remoteState.remoteNaviId = remoteNaviId;

  Logger::Logf("Recieved connect signal! Remote navi: %s", remoteState.remoteNaviId.c_str());

  assert(remotePlayer == nullptr && "remote player was already set!");
  remotePlayer = std::shared_ptr<Player>(getController().PlayerPackageManager().FindPackageByID(remoteNaviId).GetData());

  // TODO: manual flipping shouldn't be needed. The engine should flip based on team and direction...
  remotePlayer->SetTeam(Team::blue);
  remotePlayer->setScale(remotePlayer->getScale().x * -1.0f, remotePlayer->getScale().y);

  remotePlayer->ChangeState<FadeInState<Player>>([]{});

  GetField()->AddEntity(remotePlayer, remoteState.remoteTileX, remoteState.remoteTileY);
  mob->Track(remotePlayer);

  remoteCardActionUsePublisher = remotePlayer->CreateComponent<PlayerSelectedCardsUI>(remotePlayer, &getController().CardPackageManager());
  remoteCardActionUsePublisher->Hide(); // do not reveal opponent's cards

  combatPtr->Subscribe(*GetPlayer());
  combatPtr->Subscribe(*remotePlayer);
  combatPtr->Subscribe(*remoteCardActionUsePublisher);
  timeFreezePtr->Subscribe(*GetPlayer());
  timeFreezePtr->Subscribe(*remotePlayer);
  timeFreezePtr->Subscribe(*remoteCardActionUsePublisher);

  this->SubscribeToCardActions(*remoteCardActionUsePublisher);

  remotePlayer->CreateComponent<MobHealthUI>(remotePlayer);
  auto netProxy = remotePlayer->CreateComponent<PlayerNetworkProxy>(remotePlayer, remoteState);

  players.push_back(remotePlayer);
  trackedForms.push_back(std::make_shared<TrackedFormData>(remotePlayer.get(), -1, false ));
  //trackedForms.back()->SetReadyState<PlayerNetworkState>(netProxy);
}

void NetworkBattleScene::recieveChangedFormSignal(const Poco::Buffer<char>& buffer)
{
  if (buffer.empty()) return;
  int form = remoteState.remoteFormSelect;
  int prevForm = remoteState.remoteFormSelect;
  std::memcpy(&form, buffer.begin(), sizeof(int));

  if (remotePlayer && form != prevForm) {
    remoteState.remoteFormSelect = form;

    // TODO: hacky and ugly
    this->trackedForms[1]->selectedForm = remoteState.remoteFormSelect;
    this->trackedForms[1]->animationComplete = false; // kick-off animation
  }
}

void NetworkBattleScene::recieveHPSignal(const Poco::Buffer<char>& buffer)
{
  if (buffer.empty()) return;
  if (!remoteState.remoteConnected) return;

  int hp = remotePlayer->GetHealth();
  std::memcpy(&hp, buffer.begin(), sizeof(int));
  
  remoteState.remoteHP = hp;
  remotePlayer->SetHealth(hp);
}

void NetworkBattleScene::recieveTileCoordSignal(const Poco::Buffer<char>& buffer)
{
  if (buffer.empty()) return;
  if (!remoteState.remoteConnected) return;

  int x = remoteState.remoteTileX; 
  std::memcpy(&x, buffer.begin(), sizeof(int));

  int y = remoteState.remoteTileX; 
  std::memcpy(&y, (buffer.begin()+sizeof(int)), sizeof(int));

  // mirror the x value for remote
  x = (GetField()->GetWidth() - x)+1;

  remoteState.remoteTileX = x;
  remoteState.remoteTileY = y;
}

void NetworkBattleScene::recieveLoserSignal()
{
  // TODO: replace this with PVP win information
  packetProcessor->EnableKickForSilence(false);
  this->Quit(FadeOut::black);
}

void NetworkBattleScene::recieveRequestedCardSelectSignal()
{
  // also going to trigger opening the card select widget
  remoteState.openedCardWidget = true;
}

void NetworkBattleScene::processPacketBody(NetPlaySignals header, const Poco::Buffer<char>& body)
{
  try {
    switch (header) {
      case NetPlaySignals::handshake:
        recieveHandshakeSignal(body);
        break;
      case NetPlaySignals::connect:
        recieveConnectSignal(body);
        break;
      case NetPlaySignals::input_event:
        recieveInputEvent(body);
        break;
      case NetPlaySignals::form:
        recieveChangedFormSignal(body);
        break;
      case NetPlaySignals::hp:
        recieveHPSignal(body);
        break;
      case NetPlaySignals::loser:
        recieveLoserSignal();
        break;
      case NetPlaySignals::tile:
        recieveTileCoordSignal(body);
        break;
      case NetPlaySignals::card_select:
        recieveRequestedCardSelectSignal();
        break;
    }
  }
  catch (std::exception& e) {
    Logger::Logf("PVP Network exception: %s", e.what());
    packetProcessor->HandleError();
  }
}

void NetworkBattleScene::UpdatePingIndicator(frame_time_t frames)
{
  unsigned int idx{};
  const unsigned int count = frames.count();

  if (count >= 20) {
    // 1st frame is red - no connection for a significant fraction of the frame
    // innevitable desync here
    idx = 1;
  }
  else if (count >= 5) {
    // 2nd frame is weak - not strong and prone to desync
    idx = 2;
  }
  else if (count >= 3) {
    // 3rd frame is average - ok but not best
    idx = 3; 
  }
  else  {
    // 4th frame is excellent or zero latency 
    idx = 4;
  }

  pingIndicator.setTextureRect(sf::IntRect((idx-1u)*16, 0, 16, 16));
}<|MERGE_RESOLUTION|>--- conflicted
+++ resolved
@@ -493,10 +493,6 @@
   int len = (int)handSize; // TODO: use size_t for card lengths...
 
   if (handSize) {
-<<<<<<< HEAD
-=======
-    remoteHand = new Battle::Card * [handSize] {nullptr};
->>>>>>> e294ad70
     auto& packageManager = getController().CardPackageManager();
 
     for (size_t i = 0; i < handSize; i++) {
@@ -505,16 +501,9 @@
 
       if (packageManager.HasPackage(id)) {
         card = packageManager.FindPackageByID(id).GetCardProperties();
-        remoteHand[i] = new Battle::Card(card);
       }
-<<<<<<< HEAD
-      else {
-        card = WEBCLIENT.MakeBattleCardFromWebCardData(WebAccounts::Card{ id });
-      }
 
       remoteHand.push_back(card);
-=======
->>>>>>> e294ad70
     }
   }
 
