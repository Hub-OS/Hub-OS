#include "bnBees.h"
#include "bnTile.h"
#include "bnField.h"
#include "bnObstacle.h"
#include "bnParticleImpact.h"
#include "bnHitbox.h"
#include "bnTextureResourceManager.h"
#include "bnAudioResourceManager.h"

Bees::Bees(Field* _field, Team _team, int damage)
  : animation(), elapsed(0), target(nullptr), turnCount(0), 
  hitCount(0), shadow(nullptr), leader(nullptr),
  attackCooldown(0), dropped(), damage(damage), 
  Spell(_field, _team) {
  SetLayer(0);

  setTexture(Textures().GetTexture(TextureType::SPELL_BEES));
  setScale(2.f, 2.f);

  HighlightTile(Battle::Tile::Highlight::solid);

  elapsed = 0;

  SetSlideTime(sf::seconds(0.50f));

  animation = Animation("resources/spells/spell_bees.animation");
  animation.SetAnimation("DEFAULT");
  animation << Animator::Mode::Loop;

  target = nullptr;

  turnCount = 0;
  hitCount = 0;
  attackCooldown = 0.60f;

  animation.Update(0, getSprite());

  shadow = new SpriteProxyNode();
  shadow->setTexture(LOAD_TEXTURE(MISC_SHADOW));
  shadow->SetLayer(1);
  shadow->setPosition(-8.0f, 20.0f);

  AddNode(shadow);

  auto props = GetHitboxProperties();

  // Bees do impact damage only
  props.flags = Hit::impact;

  // Thunder has electric properties
  props.element = Element::wood;

  // Attack does 5 units of damage
  props.damage = damage;

  SetHitboxProperties(props);

  if (GetTeam() == Team::red) {
    SetDirection(Direction::right);
  }
  else {
    SetDirection(Direction::left);
  }
}

Bees::Bees(Bees & leader) 
  : 
  animation(leader.animation), elapsed(0), target(leader.target),
  turnCount(leader.turnCount), hitCount(0), shadow(nullptr), leader(&leader),
  attackCooldown(leader.attackCooldown), dropped(), damage(leader.damage),
  Spell(leader.GetField(), leader.GetTeam())
{
  SetLayer(0);

  setTexture(Textures().GetTexture(TextureType::SPELL_BEES));
  setScale(2.f, 2.f);

  HighlightTile(Battle::Tile::Highlight::solid);
  SetSlideTime(sf::seconds(0.50f));

  animation = Animation("resources/spells/spell_bees.animation");
  animation.SetAnimation("DEFAULT");
  animation << Animator::Mode::Loop;
  animation.Update(0, getSprite());

  shadow = new SpriteProxyNode();
  shadow->setTexture(LOAD_TEXTURE(MISC_SHADOW));
  shadow->SetLayer(1);
  shadow->setPosition(-12.0f, 18.0f);

  AddNode(shadow);

  SetHitboxProperties(leader.GetHitboxProperties());

  Entity::RemoveCallback& selfDeleteHandler = CreateRemoveCallback();
  Entity::RemoveCallback& deleteHandler = this->leader->CreateRemoveCallback();

  deleteHandler.Slot([this, s = &selfDeleteHandler]() {
    if (target == this->leader && target != this) target = nullptr;
    this->leader = nullptr;

    s->Reset();
  });

  selfDeleteHandler.Slot([s = &deleteHandler]() {
    s->Reset();
  });

  if (GetTeam() == Team::red) {
    SetDirection(Direction::right);
  }
  else {
    SetDirection(Direction::left);
  }
}

Bees::~Bees() {
  delete shadow;
}

void Bees::OnUpdate(float _elapsed) {
  elapsed += _elapsed;

  setPosition(tile->getPosition().x + tileOffset.x, tile->getPosition().y + tileOffset.y - 60.0f);

  animation.Update(_elapsed, getSprite());

  // Find target if we don't have one
  if (!leader && !target) {
    // Find all characters that are not on our team and not an obstacle
    auto query = [&](Entity* e) {
      return (e->GetTeam() != team && dynamic_cast<Character*>(e) && !dynamic_cast<Obstacle*>(e));
    };

    auto list = field->FindEntities(query);

    for (auto l : list) {
      if (!target) { target = l; }
      else {
        // If the distance to one enemy is shorter than the other, target the shortest enemy path
        int currentDist = abs(tile->GetX() - l->GetTile()->GetX()) + abs(tile->GetY() - l->GetTile()->GetY());
        int targetDist = abs(tile->GetX() - target->GetTile()->GetX()) + abs(tile->GetY() - target->GetTile()->GetY());

        if (currentDist < targetDist) {
          target = l;
        }
      }
    }
  }
  else if (leader) {
    // Follow the leader
    target = leader;
  }

  // If sliding is flagged to false, we know we've ended a move
  auto direction = Direction::none;
  bool wasMovingVertical   = (GetDirection() == Direction::down || GetDirection() == Direction::up);
  wasMovingVertical = (wasMovingVertical || GetDirection() == Direction::none);

  bool wasMovingHorizontal = (GetDirection() == Direction::left || GetDirection() == Direction::right);
  wasMovingHorizontal = (wasMovingHorizontal || GetDirection() == Direction::none);

  if (!IsSliding()) {
    if (target) {
      if (target->GetTile() && turnCount < 2) {
        if (wasMovingVertical || target->GetTile()->GetY() == tile->GetY()) {
          if (target->GetTile()->GetX() < tile->GetX()) {
            direction = Direction::left;
          }
          else if (target->GetTile()->GetX() > tile->GetX()) {
            direction = Direction::right;
          }
        }
        else if (wasMovingHorizontal && target->GetTile()->GetX() == tile->GetX()) {
          if (target->GetTile()->GetY() < tile->GetY()) {
            direction = Direction::up;
          }
          else if (target->GetTile()->GetY() > tile->GetY()) {
            direction = Direction::down;
          }
        }
      }
    }
    else {
      // If there are no targets, aimlessly move right or left
      // depending on the team
      if (GetTeam() == Team::red) {
        direction = Direction::right;
      }
      else {
        direction = Direction::left;
      }
    }

    if (direction != GetDirection() && direction != Direction::none) {
      turnCount++;
      SetDirection(direction);
    }

    // stay on top of the real target, not the leader
    if (target && target->GetTile() == GetTile() && !Teammate(target->GetTeam())) {
      SetDirection(Direction::none);
    }

    // Always slide to the tile we're moving to
    SlideToTile(true);
    Move(GetDirection());

    // Did not move and update next tile pointer
    if (!GetNextTile() && GetTile()->IsEdgeTile()) {
      Delete();
    }
  }

  if (GetDirection() == Direction::left) {
    setScale(2, 2);
  }
  else if (GetDirection() == Direction::right) {
    setScale(-2, 2);
  }

  // Always affect the tile we're occupying
  GetTile()->AffectEntities(this);

  if (target && GetTile() == target->GetTile() && attackCooldown == 0 && !IsSliding()) {
    // Try to attack 5 times
    attackCooldown = 1.80f; // est 3 frames
    auto hitbox = new Hitbox(GetField(), GetTeam());
    hitbox->SetHitboxProperties(GetHitboxProperties());
<<<<<<< HEAD
    hitbox->AddCallback([this](Character* entity) {
      // all other hitbox events will be ignored after 5 hits
      if (hitCount < 5) {
        hitCount++;
        Audio().Play(AudioType::HURT, AudioPriority::high);
=======
    // all other hitbox events will be ignored after 5 hits
    if (hitCount < 5) {
      hitCount++;
      hitbox->AddCallback([this](Character* entity) {
        AUDIO.Play(AudioType::HURT, AudioPriority::high);
>>>>>>> b55a9a93
        auto fx = new ParticleImpact(ParticleImpact::Type::GREEN);
        entity->GetField()->AddEntity(*fx, *entity->GetTile());
        fx->SetHeight(entity->GetHeight() / 2.0f);
        });
    }
    GetField()->AddEntity(*hitbox, *GetTile());
    dropped.push_back(hitbox);
  }

  attackCooldown = std::max(attackCooldown - (float)elapsed, 0.0f);
 
  if(hitCount >= 5) {
    // Mark us for deletion
    Delete();
  }
}

bool Bees::CanMoveTo(Battle::Tile* tile) {
  return true;
}

void Bees::Attack(Character* _entity) {
  // If entity was successfully hit
  /*if (hitCount < 5 && _entity->Hit(GetHitboxProperties())) {
    hitCount++;
    Audio().Play(AudioType::HURT);
    auto fx = new ParticleImpact(ParticleImpact::Type::GREEN);
    GetField()->AddEntity(*fx, *GetTile());
    fx->SetHeight(_entity->GetHeight()/2.0f);
  }*/
}

void Bees::OnDelete()
{
  dropped.clear();
  Remove();
}<|MERGE_RESOLUTION|>--- conflicted
+++ resolved
@@ -227,19 +227,12 @@
     attackCooldown = 1.80f; // est 3 frames
     auto hitbox = new Hitbox(GetField(), GetTeam());
     hitbox->SetHitboxProperties(GetHitboxProperties());
-<<<<<<< HEAD
-    hitbox->AddCallback([this](Character* entity) {
-      // all other hitbox events will be ignored after 5 hits
-      if (hitCount < 5) {
-        hitCount++;
-        Audio().Play(AudioType::HURT, AudioPriority::high);
-=======
+
     // all other hitbox events will be ignored after 5 hits
     if (hitCount < 5) {
       hitCount++;
       hitbox->AddCallback([this](Character* entity) {
         AUDIO.Play(AudioType::HURT, AudioPriority::high);
->>>>>>> b55a9a93
         auto fx = new ParticleImpact(ParticleImpact::Type::GREEN);
         entity->GetField()->AddEntity(*fx, *entity->GetTile());
         fx->SetHeight(entity->GetHeight() / 2.0f);
@@ -262,14 +255,8 @@
 }
 
 void Bees::Attack(Character* _entity) {
-  // If entity was successfully hit
-  /*if (hitCount < 5 && _entity->Hit(GetHitboxProperties())) {
-    hitCount++;
-    Audio().Play(AudioType::HURT);
-    auto fx = new ParticleImpact(ParticleImpact::Type::GREEN);
-    GetField()->AddEntity(*fx, *GetTile());
-    fx->SetHeight(_entity->GetHeight()/2.0f);
-  }*/
+  // Bees doesn't directly attack, they drop 5 hitboxes
+  // and we track that
 }
 
 void Bees::OnDelete()
