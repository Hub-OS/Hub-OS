--- conflicted
+++ resolved
@@ -38,27 +38,15 @@
 
 CardAction * Roll::OnExecuteSpecialAction()
 {
-<<<<<<< HEAD
   return Player::OnExecuteSpecialAction();
-=======
-  return new RecoverCardAction(*this, 20);
->>>>>>> 61302cfd
 }
 
 CardAction* Roll::OnExecuteBusterAction()
 {
-<<<<<<< HEAD
   return new BusterCardAction(this, false, 1*GetAttackLevel());
-=======
-  return new BusterCardAction(*this, false, 1);
->>>>>>> 61302cfd
 }
 
 CardAction* Roll::OnExecuteChargedBusterAction()
 {
-<<<<<<< HEAD
   return new BusterCardAction(this, true, 10*GetAttackLevel());
-=======
-  return new BusterCardAction(*this, true, 20);
->>>>>>> 61302cfd
 }