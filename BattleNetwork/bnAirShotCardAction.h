#pragma once
#include "bnCardAction.h"
#include "bnAnimation.h"
#include <SFML/Graphics.hpp>

class SpriteProxyNode;
class Character;
class AirShotCardAction : public CardAction {
private:
  SpriteProxyNode* attachment;
  Animation attachmentAnim;
  int damage;
public:
  AirShotCardAction(Character& user, int damage);
  ~AirShotCardAction();
<<<<<<< HEAD
  void OnUpdate(float _elapsed);
  void OnAnimationEnd() override;
  void EndAction();
  void Execute();
=======
  void OnEndAction() override;
  void OnExecute() override;
>>>>>>> 61302cfd
};<|MERGE_RESOLUTION|>--- conflicted
+++ resolved
@@ -13,13 +13,9 @@
 public:
   AirShotCardAction(Character& user, int damage);
   ~AirShotCardAction();
-<<<<<<< HEAD
+
   void OnUpdate(float _elapsed);
   void OnAnimationEnd() override;
   void EndAction();
   void Execute();
-=======
-  void OnEndAction() override;
-  void OnExecute() override;
->>>>>>> 61302cfd
-};+}