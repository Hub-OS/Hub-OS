--- conflicted
+++ resolved
@@ -11,8 +11,7 @@
 #define FRAME1 { 1, 0.05 }
 #define FRAME2 { 2, 0.05 }
 
-<<<<<<< HEAD
-#define FRAMES WAIT, FRAME2, FRAME1, FRAME2, FRAME1, FRAME2, \
+#define FRAMES  WAIT,  FRAME2,  FRAME1, FRAME2, FRAME1, FRAME2, \
                 FRAME1, FRAME2, FRAME1, FRAME2, FRAME1, FRAME2, \
                 FRAME1, FRAME2, FRAME1, FRAME2, FRAME1, FRAME2, FRAME1, \
                 FRAME2, FRAME1, FRAME2, FRAME1, FRAME2, FRAME1, FRAME2, \
@@ -21,14 +20,6 @@
 ElecPulseCardAction::ElecPulseCardAction(Character * owner, int damage) : 
   CardAction(*owner, "PLAYER_SHOOTING"), 
   attachmentAnim(ANIM) {
-=======
-#define FRAMES      WAIT, FRAME2, FRAME1, FRAME2, FRAME1, FRAME2, FRAME1 \
-                , FRAME2, FRAME1, FRAME2, FRAME1, FRAME2, FRAME1, FRAME2 \
-                , FRAME1, FRAME2, FRAME1, FRAME2, FRAME1, FRAME1, FRAME2 \
-                , FRAME1, FRAME2, FRAME1, FRAME2, FRAME1, FRAME2, FRAME1, FRAME2
-
-ElecPulseCardAction::ElecPulseCardAction(Character& owner, int damage) : CardAction(owner, "PLAYER_SHOOTING") {
->>>>>>> 61302cfd
     ElecPulseCardAction::damage = damage;
 
     attachment = new SpriteProxyNode();
@@ -57,50 +48,32 @@
     auto onFire = [this]() -> void {
       auto& user = GetUser();
 
-<<<<<<< HEAD
     attachment->EnableParentShader(false);
 
     // On shoot frame, drop projectile`
     auto onFire = [this, owner]() -> void {
-        Team team = GetOwner()->GetTeam();
-        elecpulse = new Elecpulse(GetOwner()->GetField(), team, damage);
-        //AUDIO.Play(AudioType::ELECPULSE);
-=======
-      elecpulse = new Elecpulse(user.GetField(), user.GetTeam(), damage);
+      Team team = GetOwner()->GetTeam();
+      elecpulse = new Elecpulse(GetOwner()->GetField(), team, damage);
       Audio().Play(AudioType::ELECPULSE);
 
       auto props = elecpulse->GetHitboxProperties();
       props.aggressor = &user;
       elecpulse->SetHitboxProperties(props);
->>>>>>> 61302cfd
 
       auto status = user.GetField()->AddEntity(*elecpulse, user.GetTile()->GetX() + 1, user.GetTile()->GetY());
 
       if (status != Field::AddEntityStatus::deleted) {
         Entity::RemoveCallback& deleteHandler = elecpulse->CreateRemoveCallback();
-<<<<<<< HEAD
-
-=======
->>>>>>> 61302cfd
         deleteHandler.Slot([this]() {
           EndAction();
         });
-
-<<<<<<< HEAD
         int step = 1;
         if (team != Team::red) {
           step = -1;
         }
 
         GetOwner()->GetField()->AddEntity(*elecpulse, GetOwner()->GetTile()->GetX() + step, GetOwner()->GetTile()->GetY());
-=======
-        // Promise to delete this entity when this action ends for any reason
-        TrackEntity(*elecpulse);
-      }
-      else {
-        EndAction(); // quit 
-      }
->>>>>>> 61302cfd
+
     };
 
 
@@ -109,7 +82,6 @@
 
 void ElecPulseCardAction::OnEndAction()
 {
-<<<<<<< HEAD
     CardAction::OnUpdate(_elapsed);
 }
 
@@ -120,7 +92,4 @@
 void ElecPulseCardAction::EndAction()
 {
   Eject();
-=======
-  GetUser().RemoveNode(attachment);
->>>>>>> 61302cfd
 }