--- conflicted
+++ resolved
@@ -13,14 +13,9 @@
 
 #define FRAMES FRAME1, FRAME3
 
-
-<<<<<<< HEAD
 YoYoCardAction::YoYoCardAction(Character * owner, int damage) :
   attachmentAnim(NODE_ANIM), yoyo(nullptr),
   CardAction(*owner, "PLAYER_SHOOTING") {
-=======
-YoYoCardAction::YoYoCardAction(Character& user, int damage) : CardAction(user, "PLAYER_SHOOTING") {
->>>>>>> 61302cfd
   YoYoCardAction::damage = damage;
 
   attachment = new SpriteProxyNode();
@@ -44,29 +39,18 @@
 {
 }
 
-<<<<<<< HEAD
-void YoYoCardAction::Execute() {
+void YoYoCardAction::OnExecute() {
   auto owner = GetOwner();
-=======
-void YoYoCardAction::OnExecute() {
-  yoyo = nullptr;
->>>>>>> 61302cfd
 
   // On shoot frame, drop projectile
   auto onFire = [this]() -> void {
     auto& user = GetUser();
     Audio().Play(AudioType::TOSS_ITEM_LITE);
 
-<<<<<<< HEAD
     Team team = GetOwner()->GetTeam();
     YoYo* y = new YoYo(GetOwner()->GetField(), team, damage);
 
     y->SetDirection(team == Team::red? Direction::right : Direction::left);
-
-=======
-    YoYo* y = new YoYo(user.GetField(), user.GetTeam(), damage);
-    y->SetDirection(Direction::right);
->>>>>>> 61302cfd
     auto props = y->GetHitboxProperties();
     props.aggressor = &user;
     y->SetHitboxProperties(props);
@@ -89,23 +73,14 @@
   }
 }
 
-<<<<<<< HEAD
 void YoYoCardAction::OnAnimationEnd()
 {
 }
 
-void YoYoCardAction::EndAction()
-=======
 void YoYoCardAction::OnEndAction()
->>>>>>> 61302cfd
 {
   if (yoyo) {
     yoyo->Delete();
   }
-
-<<<<<<< HEAD
   Eject();
-=======
-  GetUser().RemoveNode(attachment);
->>>>>>> 61302cfd
 }