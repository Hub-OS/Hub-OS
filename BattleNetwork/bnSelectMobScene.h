/*! \brief Loads a scene to select the mob to battle 
 * 
 * Much like the SelectNaviScene, user can press LEFT/RIGHT to change 
 * the mob. Information about the mob displays on the right.
 * The name and data scramble for effects.
 * 
 * A textbox types out the extra information about the mob while a mugshot
 * animated along with the text
 */

#pragma once

#include "bnMobRegistration.h"
#include "bnNaviRegistration.h"
#include "bnTextBox.h"
#include "bnTile.h"
#include "bnField.h"
#include "bnPlayer.h"
#include "bnStarman.h"
#include "bnMob.h"
#include "bnCamera.h"
#include "bnInputManager.h"
#include "bnAudioResourceManager.h"
#include "bnShaderResourceManager.h"
#include "bnTextureResourceManager.h"
<<<<<<< HEAD
#include "bnEngine.h"
#include "battlescene/bnBattleSceneBase.h"
=======
#include "bnScene.h"
#include "bnBattleScene.h"
>>>>>>> 61302cfd
#include "bnMobFactory.h"
#include "bnRandomMettaurMob.h"
#include "bnProgsManBossFight.h"
#include "bnTwoMettaurMob.h"
#include "bnCanodumbMob.h"

#include <time.h>
#include <SFML/Graphics.hpp>

#include <Swoosh/Activity.h>
#include "Segues/CrossZoom.h" // <-- GPU intensive and runs slowly on old hardware
#include "Segues/WhiteWashFade.h"
#include "Segues/BlackWashFade.h"

using sf::RenderWindow;
using sf::VideoMode;
using sf::Clock;
using sf::Event;

class SelectMobScene : public Scene
{
private:
  SelectedNavi selectedNavi; /*!< The selected navi */

  PA& programAdvance;
  
  CardFolder& selectedFolder; /*!< Reference to the selected folder */

  Mob* mob; /*!< Pointer to the mob data */

  Font font; /*!< Menu title font */
  Text menuLabel; /*!< "Mob Select" */

  double maxSelectInputCooldown; /*!< Maximum time for input delay */
  double selectInputCooldown; /*!< Remaining time for input delay */
  double elapsed; /*!< delta seconds since last frame */

  Text mobLabel; /*!< name */
  Text attackLabel; /*!< power */
  Text speedLabel; /*!< mob speed */
  Text hpLabel; /*!< mob total health */

  float maxNumberCooldown; /*!< Maximum time for the scramble effect */
  float numberCooldown; /*!< Remaining time for scramble effect */

  bool doOnce; /*!< Flag to trigger pixelate and scramble effects */
  bool showMob;

#ifdef __ANDROID__
  bool canSwipe;
  bool touchStart;

  int touchPosX;
  int touchPosStartX;

  bool releasedB;

  void StartupTouchControls();
  void ShutdownTouchControls();
#endif

  SpriteProxyNode bg; /*!< Background sprite */

  SpriteProxyNode mobSpr; /*!< Current mob sprite */

  SpriteProxyNode cursor; /*!< LEFT / RIGHT cursors */

  SpriteProxyNode navigator; /*!< Mugshot spritesheet */
  
  Animation navigatorAnimator; /*!< Animators mugshot */

  bool gotoNextScene; /*!< Cannot interact with scene if true */

  SmartShader shader; /*!< Pixelate shader effect*/
  
  float factor; /*!< Pixelate factor amount */

  int mobSelectionIndex; /*!< Mob selected */

  TextBox textbox; /*!< textbox message */

public:
  /**
   * @brief Loads graphics and sets original state of all items
   */
<<<<<<< HEAD
  SelectMobScene(swoosh::ActivityController&, SelectedNavi, CardFolder&, PA&);
=======
  SelectMobScene(swoosh::ActivityController*, SelectedNavi, CardFolder& selectedFolder);
>>>>>>> 61302cfd
  
  /**
   * @brief Deletes all allocated resource. If mob is non null, deletes the mob
   */
  ~SelectMobScene();

  /**
   * @brief sets gotoNextScene to false, allowing the user to interact
   * If mob is non null (from battling), deletes the mob
   */
  void onResume() override;
  
  /**
   * @brief Animators and accepts user input: LEFt/RIGHT A to battle, B to return
   * @param elapsed
   */
  void onUpdate(double elapsed) override;
  
  /**
   * @brief Draws the scene
   * @param surface
   */
  void onDraw(sf::RenderTexture& surface) override;
  
  /**
   * @brief Unpauses textbox, triggers special effects to perform again
   */
  void onStart() override;
  
  /**
   * @brief Pauses text box
   */
  void onLeave() override;
  
  /**
   * @brief Clears the text box
   */
  void onExit() override;
  
  /**
   * @brief nothing
   */
  void onEnter() override;
  
  /**
   * @brief nothing
   */
  void onEnd() override;
};
<|MERGE_RESOLUTION|>--- conflicted
+++ resolved
@@ -9,6 +9,10 @@
  */
 
 #pragma once
+#include <time.h>
+#include <SFML/Graphics.hpp>
+
+#include <Swoosh/Activity.h>
 
 #include "bnMobRegistration.h"
 #include "bnNaviRegistration.h"
@@ -23,23 +27,14 @@
 #include "bnAudioResourceManager.h"
 #include "bnShaderResourceManager.h"
 #include "bnTextureResourceManager.h"
-<<<<<<< HEAD
 #include "bnEngine.h"
 #include "battlescene/bnBattleSceneBase.h"
-=======
-#include "bnScene.h"
-#include "bnBattleScene.h"
->>>>>>> 61302cfd
 #include "bnMobFactory.h"
 #include "bnRandomMettaurMob.h"
 #include "bnProgsManBossFight.h"
 #include "bnTwoMettaurMob.h"
 #include "bnCanodumbMob.h"
 
-#include <time.h>
-#include <SFML/Graphics.hpp>
-
-#include <Swoosh/Activity.h>
 #include "Segues/CrossZoom.h" // <-- GPU intensive and runs slowly on old hardware
 #include "Segues/WhiteWashFade.h"
 #include "Segues/BlackWashFade.h"
@@ -115,11 +110,7 @@
   /**
    * @brief Loads graphics and sets original state of all items
    */
-<<<<<<< HEAD
   SelectMobScene(swoosh::ActivityController&, SelectedNavi, CardFolder&, PA&);
-=======
-  SelectMobScene(swoosh::ActivityController*, SelectedNavi, CardFolder& selectedFolder);
->>>>>>> 61302cfd
   
   /**
    * @brief Deletes all allocated resource. If mob is non null, deletes the mob
