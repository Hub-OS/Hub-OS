/*! \brief Base class for all content that exists on the battle field
 *
 *  \class Entity
 *
 * Moving on a battle field consisting of a 6x3 grid requires specific
 * behavior. To appear authentic, the entities that exist on the field
 * must abide by special movement rules. Movement is on a per-tile basis
 * and entities can only appear on one tile at a time.
 *
 * Entities by themselves respond to no collision and knows nothing
 * about health points. Entities only know about the tile they are on,
 * their element if any, their team, their intangible properties,
 * and maintain a list of Components that may alter their behavior in
 * battle.
 */

#pragma once
#include <string>
#include <vector>
#include <functional>
using std::string;

#include "bnResourceHandle.h"
#include "bnSpriteProxyNode.h"
#include "bnAnimation.h"
#include "bnDirection.h"
#include "bnTeam.h"
#include "bnResourcePaths.h"
#include "bnElements.h"
#include "bnComponent.h"
#include "bnEventBus.h"
#include "bnActionQueue.h"
#include "bnVirtualInputState.h"
#include "bnCounterHitPublisher.h"
#include "bnHitPublisher.h"
#include "bnDefenseFrameStateJudge.h"
#include "bnDefenseRule.h"
#include "bnDefenseIntangible.h"
#include "bnHitProperties.h"
#include "bnStatusDirector.h"
#include "stx/memory.h"

namespace Battle {
    class Tile;
    enum class TileHighlight : int;
}

class Field;
class BattleSceneBase; // forward decl

struct MoveEvent {
    frame_time_t deltaFrames{}; //!< Frames between tile A and B. If 0, teleport. Else, we could be sliding
    frame_time_t delayFrames{}; //!< Startup lag to be used with animations
    frame_time_t endlagFrames{}; //!< Wait period before action is complete
    float height{}; //!< If this is non-zero with delta frames, the character will effectively jump
    Battle::Tile* dest{ nullptr };
    std::function<void()> onBegin = [] {};
    bool immutable{ false }; //!< Some move events cannot be cancelled or interupted

    //!< helper function true if jumping
    inline bool IsJumping() const {
        return dest && height > 0.f && deltaFrames > frames(0);
    }

    //!< helper function true if sliding
    inline bool IsSliding() const {
        return dest && deltaFrames > frames(0) && height <= 0.0f;
    }

    //!< helper function true if normal moving
    inline bool IsTeleporting() const {
        return dest && deltaFrames == frames(0) && (+height) == 0.0f;
    }
};

struct CombatHitProps {
    Hit::Properties hitbox; // original hitbox data
    Hit::Properties filtered; // statuses after defense rules pass

    CombatHitProps(const Hit::Properties& original, const Hit::Properties& props) :
        hitbox(original), filtered(props)
    {}

    CombatHitProps(const CombatHitProps& rhs) {
        this->operator=(rhs);
    }

    CombatHitProps& operator=(const CombatHitProps& rhs) {
        hitbox = rhs.hitbox;
        filtered = rhs.filtered;
        return *this;
    }
};

struct EntityComparitor {
    bool operator()(std::shared_ptr<Entity> f, std::shared_ptr<Entity> s) const;
    bool operator()(Entity* f, Entity* s) const;
};

class Entity :
    public SpriteProxyNode,
    public ResourceHandle,
    public CounterHitPublisher,
    public HitPublisher,
    public stx::enable_shared_from_base<Entity>
{
public:
    using ID_t = long;
    using StatusCallback = std::function<void()>;

    friend class Field;
    friend class Component;
    friend class BattleSceneBase;

    enum class Shadow : char {
        none = 0,
        small,
        big,
        custom
    };

private:
    ID_t ID{}; /*!< IDs are used for tagging during battle & to identify entities in scripting. */
    static long numOfIDs; /*!< Internal counter to identify the next entity with. */
    int alpha{ 255 }; /*!< Control the transparency of an entity. */
    Component::ID_t lastComponentID{}; /*!< Entities keep track of new components to run through scene injection later. */
    bool hasSpawned{ false }; /*!< Flag toggles true when the entity is first placed onto the field. Calls OnSpawn(). */
    bool isUpdating{ false }; /*!< If an entity has updated once this frame, skip some update routines */
    bool manualDelete{ false }; /* HACK: prevent network pawns from deleting until they report their HP as zero */
    unsigned moveEventFrame{};
    unsigned frame{};
    float currJumpHeight{};
    float height{}; /*!< Height of the entity relative to tile floor. Used for visual effects like projectiles or for hitbox detection */
    EventBus::Channel channel; /*!< Our event bus channel to emit events */
    MoveEvent currMoveEvent{};
    VirtualInputState inputState;
    StatusBehaviorDirector statusDirector{};
    std::shared_ptr<SpriteProxyNode> shadow{ nullptr };
    std::shared_ptr<SpriteProxyNode> iceFx{ nullptr };
    std::shared_ptr<SpriteProxyNode> blindFx{ nullptr };
    std::shared_ptr<SpriteProxyNode> confusedFx{ nullptr };
    Animation iceFxAnimation, blindFxAnimation, confusedFxAnimation;
    /**
     * @brief Frees one component with the same ID
     * @param ID ID of the component to remove
     */
    void SortComponents();
    void ClearPendingComponents();
    void ReleaseComponentsPendingRemoval();
    void InsertComponentsPendingRegistration();
    void UpdateMovement(double elapsed);
    void SetFrame(unsigned frame);
    void ShiftShadow();
public:
    Entity();
    virtual ~Entity();

    /**
    * @brief Sets the tile for this entity and invokes OnSpawn() if this is the first time
    */
    void Spawn(Battle::Tile& start);

    bool HasSpawned();

    virtual void OnSpawn(Battle::Tile& start) { };

    void BattleStart();
    void BattleStop();

    /**
     * @brief If the Entity has been initialized already or not
     */
    bool HasInit();

    /**
     * @brief Initializes Entity since std::shared_from_this<>() cannot call virtual methods in constructors
     */
    virtual void Init();

    /**
     * @brief Free's all components
     */
    virtual void Cleanup();

    /**
     * @brief Entity::Update(dt) contains particular steps that gaurantee frame accuracy for child types
     */
    virtual void Update(double _elapsed);

    void RefreshShader();
    void draw(sf::RenderTarget& target, sf::RenderStates states) const final;

    /**
     * @brief Move to any tile on the field
     * @return true if the move action was queued. False if obstructed.
     *
     * @warning This doesn't mean that the entity will successfully move just that they could at the time
     */
    bool Teleport(Battle::Tile* dest, ActionOrder order = ActionOrder::voluntary, std::function<void()> onBegin = [] {});
    bool Slide(Battle::Tile* dest, const frame_time_t& slideTime, const frame_time_t& endlag, ActionOrder order = ActionOrder::voluntary, std::function<void()> onBegin = [] {});
    bool Jump(Battle::Tile* dest, float destHeight, const frame_time_t& jumpTime, const frame_time_t& endlag, ActionOrder order = ActionOrder::voluntary, std::function<void()> onBegin = [] {});
    void FinishMove();
    bool RawMoveEvent(const MoveEvent& event, ActionOrder order = ActionOrder::voluntary);
    void HandleMoveEvent(MoveEvent& event, const ActionQueue::ExecutionType& exec);
    void ClearActionQueue();
    const float GetJumpHeight() const;
    virtual void FilterMoveEvent(MoveEvent& event) {};

    void ShowShadow(bool enabled);
    void SetShadowSprite(Shadow type);
    void SetShadowSprite(std::shared_ptr<sf::Texture> customShadow);

    /**
    * @brief By default, hitbox is available for discovery and hitting
    * @param enabled
    */
    void EnableHitbox(bool enabled);

    /**
    * @brief If true, hitbox can recieve hits from spells and can be discovered on the field
    * @return value of `hitboxEnabled`
    */
    const bool IsHitboxAvailable() const;

    /**
    * @brief How high off the ground the entity currently is
    * @return current height off ground
    */
    const float GetCurrJumpHeight() const;

    /**
     * @brief Virtual. Queries if an entity can move to a target tile.
     * This function dictates the rules of when an entity can move.
     * Some implementation exampes are when bosses can teleport to the player's area
     * only when their state permits it. It will return true in that case but false
     * when the boss is not attacking and shall only be allowed to roam on their
     * team's side.
     * @param next The tile to query.
     * @return true if the entity can move to the tile, false if not permitted.
     */
    virtual bool CanMoveTo(Battle::Tile* next);

    /**
     * @brief Entity's ID
     * @return ID
     */
    const ID_t GetID() const;

    /**
     * @brief Checks to see if the input team is friendly
     * @param _team
     * @return true if the input team is the same or friendly, false if they are opposing teams
     */
    bool Teammate(Team _team) const;

    /**
     * @brief Changes the tile pointer to the input tile
     * Directly changing the tile pointer is not recommended. @see Teleport() @see Move()
     * The input tile claims ownership of the entity and the entity's old tile releases ownership
     * @param _tile
     */
    void SetTile(Battle::Tile* _tile);

    /**
     * @brief Get a pointer to a tile based upon the Entity's position.
     * If no arguments are provided, it will return a pointer to the tile they are currently on.
     * If arguments are provided, it will attempt to return a pointer to a tile offset by a specified amount in a specified direction.
     * @param dir The direction you want to pick the tile from
     * @param count How many tiles away that tile is
     * @return Tile pointer
     */
    Battle::Tile* GetTile(Direction dir = Direction::none, unsigned count = 0) const;
    /**
     * @brief Get a pointer to the tile the Entity is currently located on
     * Overloaded function as sol docs say there isn't any support for default arguments in Lua
     * Without this, scripts would need to specify direction and offset every time
     */
    Battle::Tile* GetCurrentTile() const;

    const sf::Vector2f GetTileOffset() const;
    void SetDrawOffset(const sf::Vector2f& offset);
    void SetDrawOffset(float x, float y);
    const sf::Vector2f GetDrawOffset() const;

<<<<<<< HEAD
    /**
     * @brief Checks if entity is moving
     */
    const bool IsSliding() const;
    const bool IsJumping() const;
    const bool IsTeleporting() const;
    const bool IsMoving() const;

    /**
     * @brief Sets the field pointer
     * @param _field
     */
    void SetField(std::shared_ptr<Field> _field);
=======
  /**
   * @brief Attacks skip entities with intangible enabled.
   */
  void EnableIntangible(const IntangibleRule& rule);

  /**
   * @brief Attacks skip entities with intangible enabled.
   */
  void DisableIntangible();

  /**
   * @brief An attack has broken intangibility
   */
  bool IsRetangible();

  /**
   * @brief Get the intangible state
   * @return true if intangible, false if tangible
   */
  bool IsIntangible();
>>>>>>> e1724eb3

    /**
     * @brief Gets the field pointer
     * Useful to check field state such as IsTimeFrozen()
     * @return Field pointer
     */
    std::shared_ptr<Field> GetField() const;

    bool IsOnField() const;

<<<<<<< HEAD
    /**
     * @brief Gets the entity's assigned team
     * @return Current Team
     */
    Team GetTeam() const;
=======
  /**
   * @brief Enable or disable Drag
   * @param state set true to enable, false to disable
   */
  void SetDraggable(bool state);

  /**
   * @brief Enable or disable FloatShoe
   * @param state set true to enable, false to disable
   */
  void SetFloatShoe(bool state);
>>>>>>> e1724eb3

    /**
     * @brief Assigns team
     * @param _team the team to assign
     */
    void SetTeam(Team _team);

    /**
     * @brief Attacks skip entities with passthrough enabled.
     * @param state set true for passthrough, set false to be tangible
     */
    void SetPassthrough(bool state);

    /**
     * @brief Get the passthrough state
     * @return true if passthrough, false if tangible
     */
    bool IsPassthrough();

    /**
     * @brief Sets the opacity level of this entity
     * @param value range from 0-255
     */
    void SetAlpha(int value);

    int GetAlpha();

    /**
     * @brief Enable or disable FloatShoe
     * @param state set true to enable, false to disable
     */
    void SetFloatShoe(bool state);

    /**
     * @brief Enable or disable AirShoe
     * @param state set true to enable, false to disable
     */
    void SetAirShoe(bool state);

    /**
    * @brief prevents tile slide events like ice
    */
    void SlidesOnTiles(bool state);

    /**
     * @brief Query if entity has FloatShoe enabled
     * @return true if Floatshoe is enabled, false otherwise
     */
    bool HasFloatShoe();

    /**
     * @brief Query if entity has AirShoe enabled
     * @return true if AirShoe is enabled, false otherwise
     */
    bool HasAirShoe();

    bool WillSlideOnTiles();

    /**
     * @brief Directly modify the entity's current move direction property. @see Entity::Move()
     * Direction can be used for entities that use a single direction for linear movement.
     * e.g. Mettaur Waves, Bullet, Fishy
     * @param direction the new direction
     */
    void SetMoveDirection(Direction direction);

    /**
     * @brief Query the entity's move direction
     * @return The entity's current move direction
     */
    Direction GetMoveDirection();

    void SetFacing(Direction facing);
    Direction GetFacing();
    Direction GetFacingAway();

    /**
     * @brief Query the entity's previous direction
     * Can be used to see if an entity was previously moving before it changed direction
     * @see Gear::Update()
     * @return The entity's previous direction
     */
    Direction GetPreviousDirection();

    /**
     * @brief Frees and clears all components attached. Sets `delete` flag to true.
     */
    void Delete();

    /**
    * @brief Flags the entity to be pruned from the field
    */
    void Erase();

    /**
     * @brief Query if an entity has been deleted but not erased this frame
     * @return true if flagged for deletion, false otherwise
     */
    bool IsDeleted() const;

    /**
    * @brief Query if an entity has been marked for removal
    * @return true if flagged, false otherwise
    */
    bool WillEraseEOF() const;

    /**
     * @brief Changes the element of the entity
     * Elements change combat outcomes and some tile effects
     * @param _elem the element to change to
     */
    void SetElement(Element _elem);

    /**
     * @brief Query the element of the entity
     * @return Returns the current element
     */
    const Element GetElement() const;

    /**
     * @brief Takes an input elements and returns if the element is super effective against this entity
     * Wood > Electric > Aqua > Fire > Wood
     * @param _other the other element
     * @return true if super effective, false if not
     */
    const bool IsSuperEffective(Element _other) const;

    /**
     * @brief Forces the entity to adopt the next tile pointer
     */
    void AdoptNextTile();

    /**
     * @brief Sets the entity's TFC flag
     * Useful in update loop so that enemies will not attack when
     * the screen is paused or the cards are open
     * @param state true to freeze time, false if ongoing
     */
    void ToggleTimeFreeze(bool state);

<<<<<<< HEAD
    /**
     * @brief Query if entity is time frozen
     * @return true if entity is time frozen, false if active
     */
    const bool IsTimeFrozen();
=======
  /**
  * The hit routine that happens for every character. Queues status properties and damage
  * to resolve at the end of the battle step.
  * @param props
  * @return Returns false  if IsIntangible() is true (i-frames), otherwise true
  */
  const bool Hit(Hit::Properties props = Hit::DefaultProperties);
>>>>>>> e1724eb3

    /**
     * @brief Get the first component that matches the exact Type
     * @return null if no component is found, otherwise returns the component
     */
    template<typename ComponentType>
    std::shared_ptr<ComponentType> GetFirstComponent() const;

    /**
    * @brief Get the first component that inherits BaseType
    * @return null if no component is found, otherwise return the component
    */
    template<typename BaseType>
    std::shared_ptr<BaseType> GetFirstComponentDerivedFrom() const;

    /**
    * @brief Get all components that matches the exact Type
    * @return vector of specified components
    */
    template<typename ComponentType>
    std::vector<std::shared_ptr<ComponentType>> GetComponents() const;

    /**
    * @brief Get all components that inherit BaseType
    * @return vector of related components
    */
    template<typename BaseType>
    std::vector<std::shared_ptr<BaseType>> GetComponentsDerivedFrom() const;

    /**
    * @brief Check if entity is a specialized type
    * @return true if entity could be dynamically casted to Type
    * @warning dynamic casts are costly! Avoid if possible!
    */
    template<typename Type>
    bool IsA();

    /**
     * @brief Creates and then registers a component to an entity
     * @param Args. Parameter pack of any argument type to pass into the component's constructor
     * @return Returns the component as a pointer of the same type as ComponentT
     */
    template<typename ComponentType, typename... Args>
    std::shared_ptr<ComponentType> CreateComponent(Args&&...);

    /**
    * @brief Attaches a component to an entity
    * @param c the component to add
    * @return Returns the component as a pointer of the common base class type
    */
    std::shared_ptr<Component> RegisterComponent(std::shared_ptr<Component> c);

    /**
     * @brief Frees one component with the same ID
     * @param ID ID of the component to remove
     * @warning may call components deconstructor if no one else owns it
     */
    void FreeComponentByID(Component::ID_t ID);

    /**
     * @brief Frees all attached components from an owner
     * All attached components owner pointer will be null
     * @warning may call components deconstructor if no one else owns it
     */
    void FreeAllComponents();

    /**
    * @brief Returns a channel in the EventBus
    * @return Returns the channel as const reference
    */
    const EventBus::Channel& EventChannel() const;

    /**
     * @brief Hit height is a size property that helps identify where something can be hit
     * @return float
     */
    virtual const float GetHeight() const;
    virtual void SetHeight(const float height);

    /**
     * @brief Elevation is the distance (Z) away from the grid. In 2D coordinates, this affects the final Y position.
     * @return float
     */
    const float GetElevation() const;
    void SetElevation(const float elevation);

    /**
    * @brief Get the virtual key presses states for this entity
    * @return VirtaulInputState
    */
    VirtualInputState& InputState();

    /**
    * The hit routine that happens for every character. Queues status properties and damage
    * to resolve at the end of the battle step.
    * @param props
    * @return Returns false  if IsPassthrough() is true (i-frames), otherwise true
    */
    const bool Hit(Hit::Properties props = Hit::DefaultProperties);

    virtual const bool UnknownTeamResolveCollision(const Entity& other) const;

    const bool HasCollision(const Hit::Properties& props);

    void ResolveFrameBattleDamage();

    /**
     * @brief Get the character's current health
     * @return
     */
    virtual int GetHealth() const;

    /**
   * @brief Set the max health of the character
   * @param _health
   */
    void SetMaxHealth(int _health);

    /**
     * @brief Get the character's max (init) health
     * @return
     */
    const int GetMaxHealth() const;

    /**
     * @brief Set the health of the character
     * @param _health
     */
    void SetHealth(int _health);

    /**
     * @brief Returns true if the counter flag is on
     */
    bool IsCounterable();

    /**
     * @brief Sets counter flag on
     * @param on
     *
     * Used by counter frames.
     */
    void ToggleCounter(bool on = true);

    /**
     * @brief Query the character's state is Stunned
     * @return true if character is currently stunned, false otherwise
     */
    bool IsStunned();

    /**
     * @brief Query the character's state is Rooted
     * @return true if character is currently rooted, false otherwise
     */
    bool IsRooted();

    /**
     * @brief Query the character's state is Ice Frozen
     * @return true if character is currently frozen from hitbox status effects, false otherwise
     */
    bool IsIceFrozen();

    /**
    * @brief Query the character's state is Blind
    * @return true if character is currently blind from hitbox status effects, false otherwise
    */
    bool IsBlind();

    /**
     * @brief Query the character's state is confused
     * @return true if character is currently confused from hitbox status effects, false otherwise
     */
    bool IsConfused();

    /**
     * @brief Some characters allow others to move on top of them
     * @param enabled true, characters can share space, false otherwise
     */
    void ShareTileSpace(bool enabled);

    /**
     * @brief Query if entity can share space
     * @return true if shareTilespace is enabled, false otherwise
     */
    const bool CanShareTileSpace() const;

    /**
    * @brief Query if entity is pushable by tiles
    * @return true if canTilePush is enabled, false otherwise
    */
    const bool CanTilePush() const;

    /**
     * @brief Some characters can be moved around on the field by tiles
     * @param enabled
     */
    void EnableTilePush(bool enabled);

    /**
     * @brief Characters can have names
     * @param name
     */
    void SetName(std::string name);

    /**
     * @brief Get name of character
     * @return const std::string
     */
    const std::string GetName() const;

    /**
     * @brief Add defense rule for combat resolution
     * @param rule
     */
    void AddDefenseRule(std::shared_ptr<DefenseRule> rule);

    /**
     * @brief Removes the defense rule from this character's defense checks
     * @param rule
     */
    void RemoveDefenseRule(std::shared_ptr<DefenseRule> rule);

    /**
     * @brief Removes the defense rule from this character's defense checks
     * @param rule
     */
    void RemoveDefenseRule(DefenseRule* rule);

    /**
     * @brief Check if spell passes all defense checks. Updates the DefenseFrameStateJudge.
     * @param in attack
     * @param judge. The frame's current defense object with triggers and block statuses
     * @param in. The attack to test defenses against.
     * @param filter. Filter which types of defenses to check against by DefenseOrder value
     */
    void DefenseCheck(DefenseFrameStateJudge& judge, std::shared_ptr<Entity> in, const DefenseOrder& filter);

    /**
     * @brief Queried by Tile to highlight or not
     * @return Highlight mode
     */
    const Battle::TileHighlight GetTileHighlightMode() const;

    /**
     * @brief Describes how the spell attacks characters
     * @param _entity
     *
     * This is where you would check for specific character types
     * if there are special conditions. Call Hit() on the entity
     * to deal damage.
     */
    virtual void Attack(std::shared_ptr<Entity> _entity) { };

    /**
    * @brief Describes what happens when this attack collides with a character, regardless of defenses
    *
    * If this function is called it does not gaurantee the attack will do damage to the character
    * Use this for visual effects like bubble pop
    */
    virtual void OnCollision(const std::shared_ptr<Entity> _entity) { };

    /**
     * @brief Toggle whether or not to highlight a tile
     * @param mode
     *
     * flash      - Flicker every other frame
     * solid      - Stay yellow
     * none       - This is the default. No effects are applied.
     * automatic  - Highlight yellow when attacking. This will auto disable when done.
     */
    void HighlightTile(Battle::TileHighlight mode);

    /**
     * @brief Context for creation, carries properties that Hit::Properties will automatically copy
     * @param Hit::Context
     */
    void SetHitboxContext(Hit::Context context);

    /**
     * @brief Context for creation, carries properties that Hit::Properties will automatically copy
     * @return Hit::Context
     */
    Hit::Context GetHitboxContext();

    /**
     * @brief When an entity is hit, these are the hit properties it will use
     * @param props
     */
    void SetHitboxProperties(Hit::Properties props);

    /**
     * @brief Get the hitbox properties of this spell
     * @return const Hit::Properties
     */
    const Hit::Properties GetHitboxProperties() const;

    /**
    * @brief if true, other entities from the same aggressor cannot hit eachother
    */
    void IgnoreCommonAggressor(bool enable);

    /**
    * @brief Query if ICA is enabled or not
    */
    const bool WillIgnoreCommonAggressor() const;

    void SetPalette(const std::shared_ptr<sf::Texture>& palette);
    void StoreBasePalette(const std::shared_ptr<sf::Texture>& palette);
    std::shared_ptr<sf::Texture> GetPalette();
    std::shared_ptr<sf::Texture> GetBasePalette();

    void PrepareNextFrame();
    void RegisterStatusCallback(const Hit::Flags& flag, const StatusCallback& callback);


    // NOTE: Netplay hack until lockstep is perfect
    void ManualDelete();

protected:
    Battle::Tile* tile{ nullptr }; /*!< Current tile pointer */
    Battle::Tile* previous{ nullptr }; /*!< Entities retain a previous pointer in case they need to be moved back */
    sf::Vector2f tileOffset{ 0,0 }; /*!< complete motion is captured by `tile_pos + tileOffset`*/
    sf::Vector2f moveStartPosition{ 0,0 }; /*!< Used internally when moving*/
    sf::Vector2f drawOffset{ 0,0 }; /*!< extra draw offset added by the programmer */
    std::weak_ptr<Field> field;
    Team team{};
    Element element{ Element::none };
    ActionQueue actionQueue;
    frame_time_t moveStartupDelay{};
    std::optional<frame_time_t> moveEndlagDelay;
    frame_time_t grassHealCooldown{ 0 }; /*!< Timer until next healing is allowed */
    frame_time_t stunCooldown{ 0 }; /*!< Timer until stun is over */
    frame_time_t rootCooldown{ 0 }; /*!< Timer until root is over */
    frame_time_t freezeCooldown{ 0 }; /*!< Timer until freeze is over */
    frame_time_t blindCooldown{ 0 }; /*!< Timer until blind is over */
    frame_time_t confusedCooldown{ 0 }; /*!< Timer until confusion is over */
    frame_time_t confusedSfxCooldown{ 0 }; /*!< Timer to replay confusion SFX */
    frame_time_t invincibilityCooldown{ 0 }; /*!< Timer until invincibility is over */
    bool counterable{};
    bool hit{}; /*!< Was hit this frame */
    int counterFrameFlag{ 0 };
    sf::Color baseColor = sf::Color(255, 255, 255, 255);

    std::vector<std::shared_ptr<Component>> components; /*!< List of all components attached to this entity*/

    struct ComponentBucket {
        std::shared_ptr<Component> pending{ nullptr };
        enum class Status : unsigned {
            add,
            remove
        };

        Status action{ Status::add };
    };
    std::list<ComponentBucket> queuedComponents;

<<<<<<< HEAD
    const int GetMoveCount() const; /*!< Total intended movements made. Used to calculate rank*/

    /**
    * @brief Stun a character for maxCooldown seconds
    * @param maxCooldown
    * Used internally by class
    *
    */
    void Stun(frame_time_t maxCooldown);

    /**
    * @brief Stop a character from moving for maxCooldown seconds
    * @param maxCooldown
    * Used internally by class
    *
    */
    void Root(frame_time_t maxCooldown);

    /**
    * @brief Stop a character from moving for maxCooldown seconds
    * @param maxCooldown
    * Used internally by class
    *
    */
    void IceFreeze(frame_time_t maxCooldown);

    /**
    * @brief This entity should not see opponents for maxCooldown seconds
    * @param maxCooldown
    * Used internally by class
    *
    */
    void Blind(frame_time_t maxCooldown);

    /**
    * @brief This entity have their controls reversed for maxCooldown seconds
    * @param maxCooldown
    * Used internally by class
    *
    */
    void Confuse(frame_time_t maxCooldown);

    /**
    * Can override to provide custom behavior for when an Entity is countered
    */
    virtual void OnCountered() {}

    /**
    * @brief Performs some user-specified behavior when the battle starts for the first time
    * @example See bnGears.h for an entity that is live when the round begins and only moves after this call.
    */
    virtual void OnBattleStart() { };

    /**
    * @brief Performs some user-specified behavior when the battle is over
    * @example See bnGears.h for an entity that only stops in place when the round is over
    */
    virtual void OnBattleStop() { };

    /**
    * @brief Performs some user-specified deletion behavior before removing from play
    *
    * Deleted entities are excluded from all battle attack steps however they
    * will be visually present and must be erased from field by calling Erase()
    */
    virtual void OnDelete() { };

    /**
     * @brief User-implemented callback for update hooks
     */
    virtual void OnUpdate(double _elapsed) {};

private:
    bool ignoreCommonAggressor{};
    bool hasInit{};
    bool isTimeFrozen{};
    bool ownedByField{}; /*!< Must delete the entity manual if not owned by the field. */
    bool passthrough{};
    bool floatShoe{};
    bool airShoe{};
    bool slidesOnTiles{ true }; /* by default everything responds to tile push/slide events */
    bool deleted{}; /*!< Used to trigger OnDelete() callback and exclude entity from most update routines*/
    bool flagForErase{}; /*!< Used to erase this entity from the field immediately */
    bool hitboxEnabled{ true };
    bool canTilePush{};
    bool canShareTile{}; /*!< Some characters can share tiles with others */
    bool slideFromDrag{}; /*!< In combat, slides from tiles are cancellable. Slide via drag is not. This flag denotes which one we're in. */
    bool swapPalette{ false };
    bool fieldStart{ false }; /*!< Used to signify if battle has started */
    int moveCount{}; /*!< Used by battle results */
    int health{};
    int maxHealth{};
    float elevation{}; // vector away from grid
    float counterSlideDelta{};
    double elapsedMoveTime{}; /*!< delta time since recent move event began */
    Battle::TileHighlight mode; /*!< Highlight occupying tile */
    Hit::Properties hitboxProperties; /*!< Hitbox properties used when an entity is hit by this attack */
    Direction direction{};
    Direction previousDirection{};
    Direction facing{};
    sf::Vector2f counterSlideOffset{ 0.f, 0.f }; /*!< Used when enemies delete on counter - they slide back */
    std::vector<std::shared_ptr<DefenseRule>> defenses; /*<! All defense rules sorted by the lowest priority level */
    std::string name; /*!< Name of the entity */

    // Statuses are resolved one property at a time
    // until the entire Flag object is equal to 0x00 None
    // Then we process the next status
    // This continues until all statuses are processed
    std::queue<CombatHitProps> statusQueue;

    sf::Shader* whiteout{ nullptr }; /*!< Flash white when hit */
    sf::Shader* stun{ nullptr };     /*!< Flicker yellow with luminance values when stun */
    sf::Shader* root{ nullptr };     /*!< Flicker black with luminance values when root */

    std::map<Hit::Flags, StatusCallback> statusCallbackHash;
    std::shared_ptr<sf::Texture> palette, basePalette;
=======
    Status action{ Status::add };
  };
  std::list<ComponentBucket> queuedComponents;

  const int GetMoveCount() const; /*!< Total intended movements made. Used to calculate rank*/

  void CancelFlash();

  /**
  * @brief Stun a character for maxCooldown seconds
  * @param maxCooldown
  * Used internally by class
  *
  */
  void Stun(frame_time_t maxCooldown);

  /**
  * @brief Stop a character from moving for maxCooldown seconds
  * @param maxCooldown
  * Used internally by class
  *
  */
  void Root(frame_time_t maxCooldown);

  /**
  * @brief Stop a character from moving for maxCooldown seconds
  * @param maxCooldown
  * Used internally by class
  *
  */
  void IceFreeze(frame_time_t maxCooldown);

  /**
  * @brief This entity should not see opponents for maxCooldown seconds
  * @param maxCooldown
  * Used internally by class
  *
  */
  void Blind(frame_time_t maxCooldown);

  /**
  * @brief This entity have their controls reversed for maxCooldown seconds
  * @param maxCooldown
  * Used internally by class
  *
  */
  void Confuse(frame_time_t maxCooldown);

  /**
  * Can override to provide custom behavior for when an Entity is countered
  */
  virtual void OnCountered() {}

  /**
  * @brief Performs some user-specified behavior when the battle starts for the first time
  * @example See bnGears.h for an entity that is live when the round begins and only moves after this call.
  */
  virtual void OnBattleStart() { };

  /**
  * @brief Performs some user-specified behavior when the battle is over
  * @example See bnGears.h for an entity that only stops in place when the round is over
  */
  virtual void OnBattleStop() { };

  /**
  * @brief Performs some user-specified deletion behavior before removing from play
  *
  * Deleted entities are excluded from all battle attack steps however they
  * will be visually present and must be erased from field by calling Erase()
  */
  virtual void OnDelete() { };

  /**
   * @brief User-implemented callback for update hooks
   */
  virtual void OnUpdate(double _elapsed) {};

private:
  bool ignoreCommonAggressor{};
  bool hasInit{};
  bool isTimeFrozen{};
  bool ownedByField{}; /*!< Must delete the entity manual if not owned by the field. */
  bool draggable{ true };
  bool floatShoe{};
  bool airShoe{};
  bool slidesOnTiles{ true }; /* by default everything responds to tile push/slide events */
  bool deleted{}; /*!< Used to trigger OnDelete() callback and exclude entity from most update routines*/
  bool flagForErase{}; /*!< Used to erase this entity from the field immediately */
  bool hitboxEnabled{ true };
  bool canTilePush{};
  bool canShareTile{}; /*!< Some characters can share tiles with others */
  bool slideFromDrag{}; /*!< In combat, slides from tiles are cancellable. Slide via drag is not. This flag denotes which one we're in. */
  bool swapPalette{ false };
  bool fieldStart{ false }; /*!< Used to signify if battle has started */
  int moveCount{}; /*!< Used by battle results */
  int health{};
  int maxHealth{};
  float elevation{}; // vector away from grid
  float counterSlideDelta{};
  double elapsedMoveTime{}; /*!< delta time since recent move event began */
  Battle::TileHighlight mode; /*!< Highlight occupying tile */
  Hit::Properties hitboxProperties; /*!< Hitbox properties used when an entity is hit by this attack */
  Direction direction{};
  Direction previousDirection{};
  Direction facing{};
  sf::Vector2f counterSlideOffset{ 0.f, 0.f }; /*!< Used when enemies delete on counter - they slide back */
  std::vector<std::shared_ptr<DefenseRule>> defenses; /*<! All defense rules sorted by the lowest priority level */
  std::shared_ptr<DefenseIntangible> defenseIntangible;
  std::string name; /*!< Name of the entity */

  // Statuses are resolved one property at a time
  // until the entire Flag object is equal to 0x00 None
  // Then we process the next status
  // This continues until all statuses are processed
  std::queue<CombatHitProps> statusQueue;

  sf::Shader* whiteout{ nullptr }; /*!< Flash white when hit */
  sf::Shader* stun{ nullptr };     /*!< Flicker yellow with luminance values when stun */
  sf::Shader* root{ nullptr };     /*!< Flicker black with luminance values when root */

  std::map<Hit::Flags, StatusCallback> statusCallbackHash;
  std::shared_ptr<sf::Texture> palette, basePalette;
>>>>>>> e1724eb3

    /**
   * @brief Used internally before moving and updates the start position
   */
    void UpdateMoveStartPosition();
};

template<typename ComponentType>
inline std::shared_ptr<ComponentType> Entity::GetFirstComponent() const
{
    for (auto& component : components) {
        if (typeid(*component) == typeid(ComponentType)) {
            return std::dynamic_pointer_cast<ComponentType>(component);
        }
    }

    return nullptr;
}

template<typename BaseType>
inline std::shared_ptr<BaseType> Entity::GetFirstComponentDerivedFrom() const
{
    for (const auto& component : components) {
        auto cast = std::dynamic_pointer_cast<BaseType>(component);

        if (cast) {
            return cast;
        }
    }

    return nullptr;
}

template<typename ComponentType>
inline std::vector<std::shared_ptr<ComponentType>> Entity::GetComponents() const
{
    auto res = std::vector<std::shared_ptr<ComponentType>>();

    for (auto& component : components) {
        if (typeid(*component) == typeid(ComponentType)) {
            res.push_back(std::dynamic_pointer_cast<ComponentType>(component));
        }
    }

    return res;
}


template<typename BaseType>
inline std::vector<std::shared_ptr<BaseType>> Entity::GetComponentsDerivedFrom() const
{
    auto res = std::vector<std::shared_ptr<BaseType>>();

    for (const auto& component : components) {
        auto cast = std::dynamic_pointer_cast<BaseType>(component);

        if (cast) {
            res.push_back(std::move(cast));
        }
    }

    return res;
}

template<typename Type>
inline bool Entity::IsA() {
    return (dynamic_cast<Type*>(this) != nullptr);
}

template<typename ComponentType, typename... Args>
inline std::shared_ptr<ComponentType> Entity::CreateComponent(Args&& ...args) {
    std::shared_ptr<ComponentType> c = std::make_shared<ComponentType>(std::forward<decltype(args)>(args)...);

    RegisterComponent(c);

    return c;
}<|MERGE_RESOLUTION|>--- conflicted
+++ resolved
@@ -105,18 +105,712 @@
     public stx::enable_shared_from_base<Entity>
 {
 public:
-    using ID_t = long;
-    using StatusCallback = std::function<void()>;
-
-    friend class Field;
-    friend class Component;
-    friend class BattleSceneBase;
-
-    enum class Shadow : char {
-        none = 0,
-        small,
-        big,
-        custom
+  using ID_t = long;
+  using StatusCallback = std::function<void()>;
+
+  friend class Field;
+  friend class Component;
+  friend class BattleSceneBase;
+
+  enum class Shadow : char {
+    none = 0,
+    small,
+    big,
+    custom
+  };
+
+private:
+  ID_t ID{}; /*!< IDs are used for tagging during battle & to identify entities in scripting. */
+  static long numOfIDs; /*!< Internal counter to identify the next entity with. */
+  int alpha{ 255 }; /*!< Control the transparency of an entity. */
+  Component::ID_t lastComponentID{}; /*!< Entities keep track of new components to run through scene injection later. */
+  bool hasSpawned{ false }; /*!< Flag toggles true when the entity is first placed onto the field. Calls OnSpawn(). */
+  bool isUpdating{ false }; /*!< If an entity has updated once this frame, skip some update routines */
+  bool manualDelete{ false }; /* HACK: prevent network pawns from deleting until they report their HP as zero */
+  unsigned moveEventFrame{};
+  unsigned frame{};
+  float currJumpHeight{};
+  float height{}; /*!< Height of the entity relative to tile floor. Used for visual effects like projectiles or for hitbox detection */
+  EventBus::Channel channel; /*!< Our event bus channel to emit events */
+  MoveEvent currMoveEvent{};
+  VirtualInputState inputState;
+  std::shared_ptr<SpriteProxyNode> shadow{ nullptr };
+  std::shared_ptr<SpriteProxyNode> iceFx{ nullptr };
+  std::shared_ptr<SpriteProxyNode> blindFx{ nullptr };
+  std::shared_ptr<SpriteProxyNode> confusedFx{ nullptr };
+  Animation iceFxAnimation, blindFxAnimation, confusedFxAnimation;
+  /**
+   * @brief Frees one component with the same ID
+   * @param ID ID of the component to remove
+   */
+  void SortComponents();
+  void ClearPendingComponents();
+  void ReleaseComponentsPendingRemoval();
+  void InsertComponentsPendingRegistration();
+  void UpdateMovement(double elapsed);
+  void SetFrame(unsigned frame);
+  void ShiftShadow();
+public:
+  Entity();
+  virtual ~Entity();
+
+  /**
+  * @brief Sets the tile for this entity and invokes OnSpawn() if this is the first time
+  */
+  void Spawn(Battle::Tile& start);
+
+  bool HasSpawned();
+
+  virtual void OnSpawn(Battle::Tile& start) { };
+
+  void BattleStart();
+  void BattleStop();
+
+  /**
+   * @brief If the Entity has been initialized already or not
+   */
+  bool HasInit();
+
+  /**
+   * @brief Initializes Entity since std::shared_from_this<>() cannot call virtual methods in constructors
+   */
+  virtual void Init();
+
+  /**
+   * @brief Free's all components
+   */
+  virtual void Cleanup();
+
+  /**
+   * @brief Entity::Update(dt) contains particular steps that gaurantee frame accuracy for child types
+   */
+  virtual void Update(double _elapsed);
+
+  void RefreshShader();
+  void draw(sf::RenderTarget& target, sf::RenderStates states) const final;
+
+  /**
+   * @brief Move to any tile on the field
+   * @return true if the move action was queued. False if obstructed.
+   *
+   * @warning This doesn't mean that the entity will successfully move just that they could at the time
+   */
+  bool Teleport(Battle::Tile* dest, ActionOrder order = ActionOrder::voluntary, std::function<void()> onBegin = [] {});
+  bool Slide(Battle::Tile* dest, const frame_time_t& slideTime, const frame_time_t& endlag, ActionOrder order = ActionOrder::voluntary, std::function<void()> onBegin = [] {});
+  bool Jump(Battle::Tile* dest, float destHeight, const frame_time_t& jumpTime, const frame_time_t& endlag, ActionOrder order = ActionOrder::voluntary, std::function<void()> onBegin = [] {});
+  void FinishMove();
+  bool RawMoveEvent(const MoveEvent& event, ActionOrder order = ActionOrder::voluntary);
+  void HandleMoveEvent(MoveEvent& event, const ActionQueue::ExecutionType& exec);
+  void ClearActionQueue();
+  const float GetJumpHeight() const;
+  virtual void FilterMoveEvent(MoveEvent& event) {};
+
+  void ShowShadow(bool enabled);
+  void SetShadowSprite(Shadow type);
+  void SetShadowSprite(std::shared_ptr<sf::Texture> customShadow);
+
+  /**
+  * @brief By default, hitbox is available for discovery and hitting
+  * @param enabled
+  */
+  void EnableHitbox(bool enabled);
+
+  /**
+  * @brief If true, hitbox can recieve hits from spells and can be discovered on the field
+  * @return value of `hitboxEnabled`
+  */
+  const bool IsHitboxAvailable() const;
+
+  /**
+  * @brief How high off the ground the entity currently is
+  * @return current height off ground
+  */
+  const float GetCurrJumpHeight() const;
+
+  /**
+   * @brief Virtual. Queries if an entity can move to a target tile.
+   * This function dictates the rules of when an entity can move.
+   * Some implementation exampes are when bosses can teleport to the player's area
+   * only when their state permits it. It will return true in that case but false
+   * when the boss is not attacking and shall only be allowed to roam on their
+   * team's side.
+   * @param next The tile to query.
+   * @return true if the entity can move to the tile, false if not permitted.
+   */
+  virtual bool CanMoveTo(Battle::Tile* next);
+
+  /**
+   * @brief Entity's ID
+   * @return ID
+   */
+  const ID_t GetID() const;
+
+  /**
+   * @brief Checks to see if the input team is friendly
+   * @param _team
+   * @return true if the input team is the same or friendly, false if they are opposing teams
+   */
+  bool Teammate(Team _team) const;
+
+  /**
+   * @brief Changes the tile pointer to the input tile
+   * Directly changing the tile pointer is not recommended. @see Teleport() @see Move()
+   * The input tile claims ownership of the entity and the entity's old tile releases ownership
+   * @param _tile
+   */
+  void SetTile(Battle::Tile* _tile);
+
+  /**
+   * @brief Get a pointer to a tile based upon the Entity's position.
+   * If no arguments are provided, it will return a pointer to the tile they are currently on.
+   * If arguments are provided, it will attempt to return a pointer to a tile offset by a specified amount in a specified direction.
+   * @param dir The direction you want to pick the tile from
+   * @param count How many tiles away that tile is
+   * @return Tile pointer
+   */
+  Battle::Tile* GetTile(Direction dir = Direction::none, unsigned count = 0) const;
+  /**
+   * @brief Get a pointer to the tile the Entity is currently located on
+   * Overloaded function as sol docs say there isn't any support for default arguments in Lua
+   * Without this, scripts would need to specify direction and offset every time
+   */
+  Battle::Tile* GetCurrentTile() const;
+
+  const sf::Vector2f GetTileOffset() const;
+  void SetDrawOffset(const sf::Vector2f& offset);
+  void SetDrawOffset(float x, float y);
+  const sf::Vector2f GetDrawOffset() const;
+
+  /**
+   * @brief Checks if entity is moving
+   */
+  const bool IsSliding() const;
+  const bool IsJumping() const;
+  const bool IsTeleporting() const;
+  const bool IsMoving() const;
+
+  /**
+   * @brief Sets the field pointer
+   * @param _field
+   */
+  void SetField(std::shared_ptr<Field> _field);
+
+  /**
+   * @brief Gets the field pointer
+   * Useful to check field state such as IsTimeFrozen()
+   * @return Field pointer
+   */
+  std::shared_ptr<Field> GetField() const;
+
+  bool IsOnField() const;
+
+  /**
+   * @brief Gets the entity's assigned team
+   * @return Current Team
+   */
+  Team GetTeam() const;
+
+  /**
+   * @brief Assigns team
+   * @param _team the team to assign
+   */
+  void SetTeam(Team _team);
+
+  /**
+   * @brief Attacks skip entities with intangible enabled.
+   */
+  void EnableIntangible(const IntangibleRule& rule);
+
+  /**
+   * @brief Attacks skip entities with intangible enabled.
+   */
+  void DisableIntangible();
+
+  /**
+   * @brief An attack has broken intangibility
+   */
+  bool IsRetangible();
+
+  /**
+   * @brief Get the intangible state
+   * @return true if intangible, false if tangible
+   */
+  bool IsIntangible();
+
+  /**
+   * @brief Sets the opacity level of this entity
+   * @param value range from 0-255
+   */
+  void SetAlpha(int value);
+
+  int GetAlpha();
+
+  /**
+   * @brief Enable or disable Drag
+   * @param state set true to enable, false to disable
+   */
+  void SetDraggable(bool state);
+
+  /**
+   * @brief Enable or disable FloatShoe
+   * @param state set true to enable, false to disable
+   */
+  void SetFloatShoe(bool state);
+
+  /**
+   * @brief Enable or disable AirShoe
+   * @param state set true to enable, false to disable
+   */
+  void SetAirShoe(bool state);
+
+  /**
+  * @brief prevents tile slide events like ice
+  */
+  void SlidesOnTiles(bool state);
+
+  /**
+   * @brief Query if entity has FloatShoe enabled
+   * @return true if Floatshoe is enabled, false otherwise
+   */
+  bool HasFloatShoe();
+
+  /**
+   * @brief Query if entity has AirShoe enabled
+   * @return true if AirShoe is enabled, false otherwise
+   */
+  bool HasAirShoe();
+
+  bool WillSlideOnTiles();
+
+  /**
+   * @brief Directly modify the entity's current move direction property. @see Entity::Move()
+   * Direction can be used for entities that use a single direction for linear movement.
+   * e.g. Mettaur Waves, Bullet, Fishy
+   * @param direction the new direction
+   */
+  void SetMoveDirection(Direction direction);
+
+  /**
+   * @brief Query the entity's move direction
+   * @return The entity's current move direction
+   */
+  Direction GetMoveDirection();
+
+  void SetFacing(Direction facing);
+  Direction GetFacing();
+  Direction GetFacingAway();
+
+  /**
+   * @brief Query the entity's previous direction
+   * Can be used to see if an entity was previously moving before it changed direction
+   * @see Gear::Update()
+   * @return The entity's previous direction
+   */
+  Direction GetPreviousDirection();
+
+  /**
+   * @brief Frees and clears all components attached. Sets `delete` flag to true.
+   */
+  void Delete();
+
+  /**
+  * @brief Flags the entity to be pruned from the field
+  */
+  void Erase();
+
+  /**
+   * @brief Query if an entity has been deleted but not erased this frame
+   * @return true if flagged for deletion, false otherwise
+   */
+  bool IsDeleted() const;
+
+  /**
+  * @brief Query if an entity has been marked for removal
+  * @return true if flagged, false otherwise
+  */
+  bool WillEraseEOF() const;
+
+  /**
+   * @brief Changes the element of the entity
+   * Elements change combat outcomes and some tile effects
+   * @param _elem the element to change to
+   */
+  void SetElement(Element _elem);
+
+  /**
+   * @brief Query the element of the entity
+   * @return Returns the current element
+   */
+  const Element GetElement() const;
+
+  /**
+   * @brief Takes an input elements and returns if the element is super effective against this entity
+   * Wood > Electric > Aqua > Fire > Wood
+   * @param _other the other element
+   * @return true if super effective, false if not
+   */
+  const bool IsSuperEffective(Element _other) const;
+
+  /**
+   * @brief Forces the entity to adopt the next tile pointer
+   */
+  void AdoptNextTile();
+
+  /**
+   * @brief Sets the entity's TFC flag
+   * Useful in update loop so that enemies will not attack when
+   * the screen is paused or the cards are open
+   * @param state true to freeze time, false if ongoing
+   */
+  void ToggleTimeFreeze(bool state);
+
+  /**
+   * @brief Query if entity is time frozen
+   * @return true if entity is time frozen, false if active
+   */
+  const bool IsTimeFrozen();
+
+  /**
+   * @brief Get the first component that matches the exact Type
+   * @return null if no component is found, otherwise returns the component
+   */
+  template<typename ComponentType>
+  std::shared_ptr<ComponentType> GetFirstComponent() const;
+
+   /**
+   * @brief Get all components that matches the exact Type
+   * @return vector of specified components
+   */
+  template<typename ComponentType>
+  std::vector<std::shared_ptr<ComponentType>> GetComponents() const;
+
+  /**
+* @brief Get all components that inherit BaseType
+* @return vector of related components
+*/
+  template<typename BaseType>
+  std::vector<std::shared_ptr<BaseType>> GetComponentsDerivedFrom() const;
+
+  /**
+  * @brief Check if entity is a specialized type
+  * @return true if entity could be dynamically casted to Type
+  * @warning dynamic casts are costly! Avoid if possible!
+  */
+  template<typename Type>
+  bool IsA();
+
+  /**
+   * @brief Creates and then registers a component to an entity
+   * @param Args. Parameter pack of any argument type to pass into the component's constructor
+   * @return Returns the component as a pointer of the same type as ComponentT
+   */
+  template<typename ComponentType, typename... Args>
+  std::shared_ptr<ComponentType> CreateComponent(Args&&...);
+
+  /**
+  * @brief Attaches a component to an entity
+  * @param c the component to add
+  * @return Returns the component as a pointer of the common base class type
+  */
+  std::shared_ptr<Component> RegisterComponent(std::shared_ptr<Component> c);
+
+  /**
+   * @brief Frees one component with the same ID
+   * @param ID ID of the component to remove
+   * @warning may call components deconstructor if no one else owns it
+   */
+  void FreeComponentByID(Component::ID_t ID);
+
+  /**
+   * @brief Frees all attached components from an owner
+   * All attached components owner pointer will be null
+   * @warning may call components deconstructor if no one else owns it
+   */
+  void FreeAllComponents();
+
+  /**
+  * @brief Returns a channel in the EventBus
+  * @return Returns the channel as const reference
+  */
+  const EventBus::Channel& EventChannel() const;
+
+  /**
+   * @brief Hit height is a size property that helps identify where something can be hit
+   * @return float
+   */
+  virtual const float GetHeight() const;
+  virtual void SetHeight(const float height);
+
+  /**
+   * @brief Elevation is the distance (Z) away from the grid. In 2D coordinates, this affects the final Y position.
+   * @return float
+   */
+  const float GetElevation() const;
+  void SetElevation(const float elevation);
+
+  /**
+  * @brief Get the virtual key presses states for this entity
+  * @return VirtaulInputState
+  */
+  VirtualInputState& InputState();
+
+  /**
+  * The hit routine that happens for every character. Queues status properties and damage
+  * to resolve at the end of the battle step.
+  * @param props
+  * @return Returns false  if IsIntangible() is true (i-frames), otherwise true
+  */
+  const bool Hit(Hit::Properties props = Hit::DefaultProperties);
+
+  virtual const bool UnknownTeamResolveCollision(const Entity& other) const;
+
+  const bool HasCollision(const Hit::Properties& props);
+
+  void ResolveFrameBattleDamage();
+
+  /**
+   * @brief Get the character's current health
+   * @return
+   */
+  virtual int GetHealth() const;
+
+  /**
+ * @brief Set the max health of the character
+ * @param _health
+ */
+  void SetMaxHealth(int _health);
+
+  /**
+   * @brief Get the character's max (init) health
+   * @return
+   */
+  const int GetMaxHealth() const;
+
+  /**
+   * @brief Set the health of the character
+   * @param _health
+   */
+  void SetHealth(int _health);
+
+  /**
+   * @brief Returns true if the counter flag is on
+   */
+  bool IsCounterable();
+
+  /**
+   * @brief Sets counter flag on
+   * @param on
+   *
+   * Used by counter frames.
+   */
+  void ToggleCounter(bool on = true);
+
+  /**
+   * @brief Query the character's state is Stunned
+   * @return true if character is currently stunned, false otherwise
+   */
+  bool IsStunned();
+
+  /**
+   * @brief Query the character's state is Rooted
+   * @return true if character is currently rooted, false otherwise
+   */
+  bool IsRooted();
+
+  /**
+   * @brief Query the character's state is Ice Frozen
+   * @return true if character is currently frozen from hitbox status effects, false otherwise
+   */
+  bool IsIceFrozen();
+
+  /**
+  * @brief Query the character's state is Blind
+  * @return true if character is currently blind from hitbox status effects, false otherwise
+  */
+  bool IsBlind();
+
+  /**
+   * @brief Query the character's state is confused
+   * @return true if character is currently confused from hitbox status effects, false otherwise
+   */
+  bool IsConfused();
+
+  /**
+   * @brief Some characters allow others to move on top of them
+   * @param enabled true, characters can share space, false otherwise
+   */
+  void ShareTileSpace(bool enabled);
+
+  /**
+   * @brief Query if entity can share space
+   * @return true if shareTilespace is enabled, false otherwise
+   */
+  const bool CanShareTileSpace() const;
+
+  /**
+  * @brief Query if entity is pushable by tiles
+  * @return true if canTilePush is enabled, false otherwise
+  */
+  const bool CanTilePush() const;
+
+  /**
+   * @brief Some characters can be moved around on the field by tiles
+   * @param enabled
+   */
+  void EnableTilePush(bool enabled);
+
+  /**
+   * @brief Characters can have names
+   * @param name
+   */
+  void SetName(std::string name);
+
+  /**
+   * @brief Get name of character
+   * @return const std::string
+   */
+  const std::string GetName() const;
+
+  /**
+   * @brief Add defense rule for combat resolution
+   * @param rule
+   */
+  void AddDefenseRule(std::shared_ptr<DefenseRule> rule);
+
+  /**
+   * @brief Removes the defense rule from this character's defense checks
+   * @param rule
+   */
+  void RemoveDefenseRule(std::shared_ptr<DefenseRule> rule);
+
+  /**
+   * @brief Removes the defense rule from this character's defense checks
+   * @param rule
+   */
+  void RemoveDefenseRule(DefenseRule* rule);
+
+  /**
+   * @brief Check if spell passes all defense checks. Updates the DefenseFrameStateJudge.
+   * @param in attack
+   * @param judge. The frame's current defense object with triggers and block statuses
+   * @param in. The attack to test defenses against.
+   * @param filter. Filter which types of defenses to check against by DefenseOrder value
+   */
+  void DefenseCheck(DefenseFrameStateJudge& judge, std::shared_ptr<Entity> in, const DefenseOrder& filter);
+
+  /**
+   * @brief Queried by Tile to highlight or not
+   * @return Highlight mode
+   */
+  const Battle::TileHighlight GetTileHighlightMode() const;
+
+  /**
+   * @brief Describes how the spell attacks characters
+   * @param _entity
+   *
+   * This is where you would check for specific character types
+   * if there are special conditions. Call Hit() on the entity
+   * to deal damage.
+   */
+  virtual void Attack(std::shared_ptr<Entity> _entity) { };
+
+  /**
+  * @brief Describes what happens when this attack collides with a character, regardless of defenses
+  *
+  * If this function is called it does not gaurantee the attack will do damage to the character
+  * Use this for visual effects like bubble pop
+  */
+  virtual void OnCollision(const std::shared_ptr<Entity> _entity) { };
+
+  /**
+   * @brief Toggle whether or not to highlight a tile
+   * @param mode
+   *
+   * flash      - Flicker every other frame
+   * solid      - Stay yellow
+   * none       - This is the default. No effects are applied.
+   * automatic  - Highlight yellow when attacking. This will auto disable when done.
+   */
+  void HighlightTile(Battle::TileHighlight mode);
+
+  /**
+   * @brief Context for creation, carries properties that Hit::Properties will automatically copy
+   * @param Hit::Context
+   */
+  void SetHitboxContext(Hit::Context context);
+
+  /**
+   * @brief Context for creation, carries properties that Hit::Properties will automatically copy
+   * @return Hit::Context
+   */
+  Hit::Context GetHitboxContext();
+
+  /**
+   * @brief When an entity is hit, these are the hit properties it will use
+   * @param props
+   */
+  void SetHitboxProperties(Hit::Properties props);
+
+  /**
+   * @brief Get the hitbox properties of this spell
+   * @return const Hit::Properties
+   */
+  const Hit::Properties GetHitboxProperties() const;
+
+  /**
+  * @brief if true, other entities from the same aggressor cannot hit eachother
+  */
+  void IgnoreCommonAggressor(bool enable);
+
+  /**
+  * @brief Query if ICA is enabled or not
+  */
+  const bool WillIgnoreCommonAggressor() const;
+
+  void SetPalette(const std::shared_ptr<sf::Texture>& palette);
+  void StoreBasePalette(const std::shared_ptr<sf::Texture>& palette);
+  std::shared_ptr<sf::Texture> GetPalette();
+  std::shared_ptr<sf::Texture> GetBasePalette();
+
+  void PrepareNextFrame();
+  void RegisterStatusCallback(const Hit::Flags& flag, const StatusCallback& callback);
+
+
+  // NOTE: Netplay hack until lockstep is perfect
+  void ManualDelete();
+
+protected:
+  Battle::Tile* tile{ nullptr }; /*!< Current tile pointer */
+  Battle::Tile* previous{ nullptr }; /*!< Entities retain a previous pointer in case they need to be moved back */
+  sf::Vector2f tileOffset{ 0,0 }; /*!< complete motion is captured by `tile_pos + tileOffset`*/
+  sf::Vector2f moveStartPosition{ 0,0 }; /*!< Used internally when moving*/
+  sf::Vector2f drawOffset{ 0,0 }; /*!< extra draw offset added by the programmer */
+  std::weak_ptr<Field> field;
+  Team team{};
+  Element element{Element::none};
+  ActionQueue actionQueue;
+  frame_time_t moveStartupDelay{};
+  std::optional<frame_time_t> moveEndlagDelay;
+  frame_time_t grassHealCooldown{ 0 }; /*!< Timer until next healing is allowed */
+  frame_time_t stunCooldown{ 0 }; /*!< Timer until stun is over */
+  frame_time_t rootCooldown{ 0 }; /*!< Timer until root is over */
+  frame_time_t freezeCooldown{ 0 }; /*!< Timer until freeze is over */
+  frame_time_t blindCooldown{ 0 }; /*!< Timer until blind is over */
+  frame_time_t confusedCooldown{ 0 }; /*!< Timer until confusion is over */
+  frame_time_t confusedSfxCooldown{ 0 }; /*!< Timer to replay confusion SFX */
+  frame_time_t invincibilityCooldown{ 0 }; /*!< Timer until invincibility is over */
+  bool counterable{};
+  bool hit{}; /*!< Was hit this frame */
+  int counterFrameFlag{ 0 };
+  sf::Color baseColor = sf::Color(255, 255, 255, 255);
+
+  std::vector<std::shared_ptr<Component>> components; /*!< List of all components attached to this entity*/
+
+  struct ComponentBucket {
+    std::shared_ptr<Component> pending{ nullptr };
+    enum class Status : unsigned {
+      add,
+      remove
     };
 
 private:
@@ -160,7 +854,15 @@
     */
     void Spawn(Battle::Tile& start);
 
-    bool HasSpawned();
+  void CancelFlash();
+
+  /**
+  * @brief Stun a character for maxCooldown seconds
+  * @param maxCooldown
+  * Used internally by class
+  *
+  */
+  void Stun(frame_time_t maxCooldown);
 
     virtual void OnSpawn(Battle::Tile& start) { };
 
@@ -282,7 +984,6 @@
     void SetDrawOffset(float x, float y);
     const sf::Vector2f GetDrawOffset() const;
 
-<<<<<<< HEAD
     /**
      * @brief Checks if entity is moving
      */
@@ -296,28 +997,6 @@
      * @param _field
      */
     void SetField(std::shared_ptr<Field> _field);
-=======
-  /**
-   * @brief Attacks skip entities with intangible enabled.
-   */
-  void EnableIntangible(const IntangibleRule& rule);
-
-  /**
-   * @brief Attacks skip entities with intangible enabled.
-   */
-  void DisableIntangible();
-
-  /**
-   * @brief An attack has broken intangibility
-   */
-  bool IsRetangible();
-
-  /**
-   * @brief Get the intangible state
-   * @return true if intangible, false if tangible
-   */
-  bool IsIntangible();
->>>>>>> e1724eb3
 
     /**
      * @brief Gets the field pointer
@@ -328,25 +1007,11 @@
 
     bool IsOnField() const;
 
-<<<<<<< HEAD
     /**
      * @brief Gets the entity's assigned team
      * @return Current Team
      */
     Team GetTeam() const;
-=======
-  /**
-   * @brief Enable or disable Drag
-   * @param state set true to enable, false to disable
-   */
-  void SetDraggable(bool state);
-
-  /**
-   * @brief Enable or disable FloatShoe
-   * @param state set true to enable, false to disable
-   */
-  void SetFloatShoe(bool state);
->>>>>>> e1724eb3
 
     /**
      * @brief Assigns team
@@ -487,21 +1152,11 @@
      */
     void ToggleTimeFreeze(bool state);
 
-<<<<<<< HEAD
     /**
      * @brief Query if entity is time frozen
      * @return true if entity is time frozen, false if active
      */
     const bool IsTimeFrozen();
-=======
-  /**
-  * The hit routine that happens for every character. Queues status properties and damage
-  * to resolve at the end of the battle step.
-  * @param props
-  * @return Returns false  if IsIntangible() is true (i-frames), otherwise true
-  */
-  const bool Hit(Hit::Properties props = Hit::DefaultProperties);
->>>>>>> e1724eb3
 
     /**
      * @brief Get the first component that matches the exact Type
@@ -857,7 +1512,6 @@
     };
     std::list<ComponentBucket> queuedComponents;
 
-<<<<<<< HEAD
     const int GetMoveCount() const; /*!< Total intended movements made. Used to calculate rank*/
 
     /**
@@ -929,129 +1583,6 @@
      * @brief User-implemented callback for update hooks
      */
     virtual void OnUpdate(double _elapsed) {};
-
-private:
-    bool ignoreCommonAggressor{};
-    bool hasInit{};
-    bool isTimeFrozen{};
-    bool ownedByField{}; /*!< Must delete the entity manual if not owned by the field. */
-    bool passthrough{};
-    bool floatShoe{};
-    bool airShoe{};
-    bool slidesOnTiles{ true }; /* by default everything responds to tile push/slide events */
-    bool deleted{}; /*!< Used to trigger OnDelete() callback and exclude entity from most update routines*/
-    bool flagForErase{}; /*!< Used to erase this entity from the field immediately */
-    bool hitboxEnabled{ true };
-    bool canTilePush{};
-    bool canShareTile{}; /*!< Some characters can share tiles with others */
-    bool slideFromDrag{}; /*!< In combat, slides from tiles are cancellable. Slide via drag is not. This flag denotes which one we're in. */
-    bool swapPalette{ false };
-    bool fieldStart{ false }; /*!< Used to signify if battle has started */
-    int moveCount{}; /*!< Used by battle results */
-    int health{};
-    int maxHealth{};
-    float elevation{}; // vector away from grid
-    float counterSlideDelta{};
-    double elapsedMoveTime{}; /*!< delta time since recent move event began */
-    Battle::TileHighlight mode; /*!< Highlight occupying tile */
-    Hit::Properties hitboxProperties; /*!< Hitbox properties used when an entity is hit by this attack */
-    Direction direction{};
-    Direction previousDirection{};
-    Direction facing{};
-    sf::Vector2f counterSlideOffset{ 0.f, 0.f }; /*!< Used when enemies delete on counter - they slide back */
-    std::vector<std::shared_ptr<DefenseRule>> defenses; /*<! All defense rules sorted by the lowest priority level */
-    std::string name; /*!< Name of the entity */
-
-    // Statuses are resolved one property at a time
-    // until the entire Flag object is equal to 0x00 None
-    // Then we process the next status
-    // This continues until all statuses are processed
-    std::queue<CombatHitProps> statusQueue;
-
-    sf::Shader* whiteout{ nullptr }; /*!< Flash white when hit */
-    sf::Shader* stun{ nullptr };     /*!< Flicker yellow with luminance values when stun */
-    sf::Shader* root{ nullptr };     /*!< Flicker black with luminance values when root */
-
-    std::map<Hit::Flags, StatusCallback> statusCallbackHash;
-    std::shared_ptr<sf::Texture> palette, basePalette;
-=======
-    Status action{ Status::add };
-  };
-  std::list<ComponentBucket> queuedComponents;
-
-  const int GetMoveCount() const; /*!< Total intended movements made. Used to calculate rank*/
-
-  void CancelFlash();
-
-  /**
-  * @brief Stun a character for maxCooldown seconds
-  * @param maxCooldown
-  * Used internally by class
-  *
-  */
-  void Stun(frame_time_t maxCooldown);
-
-  /**
-  * @brief Stop a character from moving for maxCooldown seconds
-  * @param maxCooldown
-  * Used internally by class
-  *
-  */
-  void Root(frame_time_t maxCooldown);
-
-  /**
-  * @brief Stop a character from moving for maxCooldown seconds
-  * @param maxCooldown
-  * Used internally by class
-  *
-  */
-  void IceFreeze(frame_time_t maxCooldown);
-
-  /**
-  * @brief This entity should not see opponents for maxCooldown seconds
-  * @param maxCooldown
-  * Used internally by class
-  *
-  */
-  void Blind(frame_time_t maxCooldown);
-
-  /**
-  * @brief This entity have their controls reversed for maxCooldown seconds
-  * @param maxCooldown
-  * Used internally by class
-  *
-  */
-  void Confuse(frame_time_t maxCooldown);
-
-  /**
-  * Can override to provide custom behavior for when an Entity is countered
-  */
-  virtual void OnCountered() {}
-
-  /**
-  * @brief Performs some user-specified behavior when the battle starts for the first time
-  * @example See bnGears.h for an entity that is live when the round begins and only moves after this call.
-  */
-  virtual void OnBattleStart() { };
-
-  /**
-  * @brief Performs some user-specified behavior when the battle is over
-  * @example See bnGears.h for an entity that only stops in place when the round is over
-  */
-  virtual void OnBattleStop() { };
-
-  /**
-  * @brief Performs some user-specified deletion behavior before removing from play
-  *
-  * Deleted entities are excluded from all battle attack steps however they
-  * will be visually present and must be erased from field by calling Erase()
-  */
-  virtual void OnDelete() { };
-
-  /**
-   * @brief User-implemented callback for update hooks
-   */
-  virtual void OnUpdate(double _elapsed) {};
 
 private:
   bool ignoreCommonAggressor{};
@@ -1086,19 +1617,18 @@
   std::shared_ptr<DefenseIntangible> defenseIntangible;
   std::string name; /*!< Name of the entity */
 
-  // Statuses are resolved one property at a time
-  // until the entire Flag object is equal to 0x00 None
-  // Then we process the next status
-  // This continues until all statuses are processed
-  std::queue<CombatHitProps> statusQueue;
-
-  sf::Shader* whiteout{ nullptr }; /*!< Flash white when hit */
-  sf::Shader* stun{ nullptr };     /*!< Flicker yellow with luminance values when stun */
-  sf::Shader* root{ nullptr };     /*!< Flicker black with luminance values when root */
-
-  std::map<Hit::Flags, StatusCallback> statusCallbackHash;
-  std::shared_ptr<sf::Texture> palette, basePalette;
->>>>>>> e1724eb3
+    // Statuses are resolved one property at a time
+    // until the entire Flag object is equal to 0x00 None
+    // Then we process the next status
+    // This continues until all statuses are processed
+    std::queue<CombatHitProps> statusQueue;
+
+    sf::Shader* whiteout{ nullptr }; /*!< Flash white when hit */
+    sf::Shader* stun{ nullptr };     /*!< Flicker yellow with luminance values when stun */
+    sf::Shader* root{ nullptr };     /*!< Flicker black with luminance values when root */
+
+    std::map<Hit::Flags, StatusCallback> statusCallbackHash;
+    std::shared_ptr<sf::Texture> palette, basePalette;
 
     /**
    * @brief Used internally before moving and updates the start position
