--- conflicted
+++ resolved
@@ -880,16 +880,9 @@
 template<typename ComponentType>
 inline std::shared_ptr<ComponentType> Entity::GetFirstComponent() const
 {
-<<<<<<< HEAD
-  for (vector<Component*>::iterator it = components.begin(); it != components.end(); ++it) {
-    auto& refType = **it;
-    if (typeid(refType) == typeid(Type)) {
-      return dynamic_cast<Type*>(*it);
-=======
   for (auto& component : components) {
     if (typeid(*component) == typeid(ComponentType)) {
       return std::dynamic_pointer_cast<ComponentType>(component);
->>>>>>> cb1f42bb
     }
   }
 
@@ -901,16 +894,9 @@
 {
   auto res = std::vector<std::shared_ptr<ComponentType>>();
 
-<<<<<<< HEAD
-  for (vector<Component*>::iterator it = components.begin(); it != components.end(); ++it) {
-    auto& refType = **it;
-    if (typeid(refType) == typeid(Type)) {
-      res.push_back(dynamic_cast<Type*>(*it));
-=======
   for (auto& component : components) {
     if (typeid(*component) == typeid(ComponentType)) {
       res.push_back(std::dynamic_pointer_cast<ComponentType>(component));
->>>>>>> cb1f42bb
     }
   }
 
