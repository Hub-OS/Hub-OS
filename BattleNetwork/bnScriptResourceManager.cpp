--- conflicted
+++ resolved
@@ -251,15 +251,6 @@
         "onSpawnFunc", &ScriptedObstacle::spawnCallback
         );
 
-<<<<<<< HEAD
-    const auto& scriptedcharacter_record = battle_namespace.new_usertype<ScriptedCharacter>("Character",
-        sol::meta_function::index,
-		&dynamic_object::dynamic_get,
-        sol::meta_function::new_index,
-		&dynamic_object::dynamic_set,
-        sol::meta_function::length,
-		[](dynamic_object& d) { return d.entries.size(); },
-=======
     // Adding in bindings for Character* type objects to sol.
     // Without adding these in, it has no idea what to do with Character* objects passed up to it,
     // even though there's bindings for ScriptedCharacter already done.
@@ -288,7 +279,6 @@
         sol::meta_function::index, &dynamic_object::dynamic_get,
         sol::meta_function::new_index, &dynamic_object::dynamic_set,
         sol::meta_function::length, [](dynamic_object& d) { return d.entries.size(); },
->>>>>>> 4f00163a
         sol::base_classes, sol::bases<Character>(),
         "GetID", &ScriptedCharacter::GetID,
         "GetElement", &ScriptedCharacter::GetElement,
@@ -328,33 +318,6 @@
         "GetAnimation", &ScriptedCharacter::GetAnimationObject,
         "ShakeCamera", &ScriptedCharacter::ShakeCamera
     );
-<<<<<<< HEAD
-	
-    // Adding in bindings for Character* type objects to sol.
-    // Without adding these in, it has no idea what to do with Character* objects passed up to it,
-    // even though there's bindings for ScriptedCharacter already done.
-    const auto& basic_character_record = battle_namespace.new_usertype<Character>( "BasicCharacter",
-        "GetID", &Character::GetID,
-        "GetElement", &Character::GetElement,
-        "GetTile", &Character::GetTile,
-        "CurrentTile", &Character::GetCurrentTile,
-        "Field", &Character::GetField,
-        "Facing", &Character::GetFacing,
-        "IsSliding", &Character::IsSliding,
-        "IsJumping", &Character::IsJumping,
-        "IsTeleporting", &Character::IsTeleporting,
-        "IsMoving", &Character::IsMoving,
-        "IsTeammate", &Character::Teammate,
-        "Team", &Character::GetTeam,
-
-        "GetName", &Character::GetName,
-        "GetRank", &Character::GetRank,
-        "GetHealth", &Character::GetHealth,
-        "GetMaxHealth", &Character::GetMaxHealth,
-        "SetHealth", &Character::SetHealth
-    );
-	
-=======
 
     const auto& player_record = battle_namespace.new_usertype<Player>("BasicPlayer",
         sol::base_classes, sol::bases<Character>(),
@@ -374,7 +337,6 @@
         "GetMaxHealth", &Player::GetMaxHealth
     );
 
->>>>>>> 4f00163a
     const auto& scriptedplayer_record = battle_namespace.new_usertype<ScriptedPlayer>("Player",
         sol::base_classes, sol::bases<Player>(),
         "GetID", &ScriptedPlayer::GetID,
@@ -411,26 +373,6 @@
         "SlideWhenMoving", &ScriptedPlayer::SlideWhenMoving
     );
 
-<<<<<<< HEAD
-  const auto& player_record = battle_namespace.new_usertype<Player>("BasicPlayer",
-        sol::base_classes, sol::bases<Character>(),
-        "GetID", &Player::GetID,
-        "GetTile", &Player::GetTile,
-        "CurrentTile", &Player::GetCurrentTile,
-        "Field", &Player::GetField,
-        "Facing", &Player::GetFacing,
-        "IsSliding", &Player::IsSliding,
-        "IsJumping", &Player::IsJumping,
-        "IsTeleporting", &Player::IsTeleporting,
-        "IsMoving", &Player::IsMoving,
-        "Team", &Player::GetTeam,
-
-        "GetName", &Player::GetName,
-        "GetHealth", &Player::GetHealth,
-        "GetMaxHealth", &Player::GetMaxHealth
-    );
-=======
->>>>>>> 4f00163a
     const auto& scripted_artifact_record = engine_namespace.new_usertype<ScriptedArtifact>("Artifact",
         sol::factories([]() -> std::unique_ptr<ScriptedArtifact> {
             return std::make_unique<ScriptedArtifact>();
@@ -453,12 +395,8 @@
         "updateFunc", &ScriptedArtifact::onUpdate
     );
 
-<<<<<<< HEAD
-    // Most things use Character* references but we will maybe have to consolidate all the interfaces for characters into one type.
-=======
     // Had it crash when using ScriptedPlayer* values so had to expose other versions for it to cooperate.
     // Many things use Character* references but we will maybe have to consolidate all the interfaces for characters into one type.
->>>>>>> 4f00163a
     const auto& scripted_card_action_record = battle_namespace.new_usertype<ScriptedCardAction>("CardAction",
         sol::factories(
         [](Character* character, const std::string& state)-> std::unique_ptr<ScriptedCardAction> {
@@ -471,41 +409,6 @@
             return std::make_unique<ScriptedCardAction>(*character, state);
         }
         ),
-<<<<<<< HEAD
-    sol::meta_function::index,
-    &dynamic_object::dynamic_get,
-    sol::meta_function::new_index,
-    &dynamic_object::dynamic_set,
-    sol::meta_function::length,
-    [](dynamic_object& d) { return d.entries.size(); },
-    "SetLockout", &ScriptedCardAction::SetLockout,
-    "OverrideAnimationFrames", &ScriptedCardAction::OverrideAnimationFrames,
-    "AddAttachment", sol::overload(
-      sol::resolve<CardAction::Attachment&(Character*, const std::string&, SpriteProxyNode&)>(&ScriptedCardAction::AddAttachment),
-      sol::resolve<CardAction::Attachment&(Animation&, const std::string&, SpriteProxyNode&)>(&CardAction::AddAttachment)
-    ),
-    "AddAnimAction", &ScriptedCardAction::AddAnimAction,
-    "AddStep", &ScriptedCardAction::AddStep,
-    "EndAction", &ScriptedCardAction::EndAction,
-        "SetLockoutGroup", &ScriptedCardAction::SetLockoutGroup,
-    "GetActor", &ScriptedCardAction::GetActor,
-    "actionEndFunc", &ScriptedCardAction::onActionEnd,
-    "animationEndFunc", &ScriptedCardAction::onAnimationEnd,
-    "executeFunc", &ScriptedCardAction::onExecute,
-    "updateFunc", &ScriptedCardAction::onUpdate
-    );
-
-  const auto& card_action_step_record = battle_namespace.new_usertype<CardAction::Step>("Step",
-    "drawFunc", &CardAction::Step::drawFunc,
-    "updateFunc", &CardAction::Step::updateFunc,
-    "markDone", &CardAction::Step::markDone
-  );
-
-  const auto& attachment_record = battle_namespace.new_usertype<CardAction::Attachment>("Attachment",
-    sol::constructors<CardAction::Attachment(Animation&, const std::string&, SpriteProxyNode&)>(),
-    "UseAnimation", &CardAction::Attachment::UseAnimation,
-    "AddAttachment", &CardAction::Attachment::AddAttachment
-=======
         sol::meta_function::index,
         &dynamic_object::dynamic_get,
         sol::meta_function::new_index,
@@ -528,7 +431,6 @@
         "executeFunc", &ScriptedCardAction::onExecute,
         "updateFunc", &ScriptedCardAction::onUpdate,
         sol::base_classes, sol::bases<CardAction>()
->>>>>>> 4f00163a
     );
 
     state.set_function("MakeActionLockout",
@@ -588,7 +490,12 @@
         sol::base_classes, sol::bases<DefenseRule>()
         );
 
-<<<<<<< HEAD
+    const auto& attachment_record = battle_namespace.new_usertype<CardAction::Attachment>("Attachment",
+        sol::constructors<CardAction::Attachment(Animation&, const std::string&, SpriteProxyNode&)>(),
+        "UseAnimation", &CardAction::Attachment::UseAnimation,
+        "AddAttachment", &CardAction::Attachment::AddAttachment
+    );
+
     const auto& hitbox_record = battle_namespace.new_usertype<Hitbox>("Hitbox",
         sol::factories([](Team team)
             { return new Hitbox(team); }
@@ -636,42 +543,10 @@
                 { return std::make_unique<BombCardAction>(*character, dmg); },
             [](ScriptedCharacter* character, int dmg) -> std::unique_ptr<CardAction>
                 { return std::make_unique<BombCardAction>(*character, dmg); }
-=======
-    const auto& attachment_record = battle_namespace.new_usertype<CardAction::Attachment>("Attachment",
-        sol::constructors<CardAction::Attachment(Animation&, const std::string&, SpriteProxyNode&)>(),
-        "UseAnimation", &CardAction::Attachment::UseAnimation,
-        "AddAttachment", &CardAction::Attachment::AddAttachment
-    );
-
-    const auto& hitbox_record = battle_namespace.new_usertype<Hitbox>("Hitbox",
-        sol::factories([](Team team)
-            { return new Hitbox(team); }
-        ),
-        "OnAttack", &Hitbox::AddCallback,
-        "SetHitProps", &Hitbox::SetHitboxProperties,
-        "GetHitProps", &Hitbox::GetHitboxProperties,
-        sol::base_classes, sol::bases<Spell>()
-    );
-
-    const auto& shared_hitbox_record = battle_namespace.new_usertype<SharedHitbox>("SharedHitbox",
-        sol::constructors<SharedHitbox(Spell*, float)>(),
-        sol::base_classes, sol::bases<Spell>()
-    );
-
-    const auto& busteraction_record = battle_namespace.new_usertype<BusterCardAction>("Buster",
-        sol::factories(
-            [](Character* character, bool charged, int dmg) -> std::unique_ptr<CardAction>
-                { return std::make_unique<BusterCardAction>(*character, charged, dmg); },
-            [](ScriptedPlayer* character, bool charged, int dmg) -> std::unique_ptr<CardAction>
-                { return std::make_unique<BusterCardAction>(*character, charged, dmg); },
-            [](ScriptedCharacter* character, bool charged, int dmg) -> std::unique_ptr<CardAction>
-                { return std::make_unique<BusterCardAction>(*character, charged, dmg); }
->>>>>>> 4f00163a
         ),
         sol::base_classes, sol::bases<CardAction>()
     );
 
-<<<<<<< HEAD
     const auto& fireburn_record = battle_namespace.new_usertype<FireBurnCardAction>("FireBurn",
         sol::factories(
             [](Character* character, FireBurn::Type type, int dmg) -> std::unique_ptr<CardAction>
@@ -680,21 +555,10 @@
                 { return std::make_unique<FireBurnCardAction>(*character, type, dmg); },
             [](ScriptedCharacter* character, FireBurn::Type type, int dmg) -> std::unique_ptr<CardAction>
                 { return std::make_unique<FireBurnCardAction>(*character, type, dmg); }
-=======
-    const auto& swordaction_record = battle_namespace.new_usertype<SwordCardAction>("Sword",
-        sol::factories(
-            [](Character* character, int dmg) -> std::unique_ptr<CardAction>
-                { return std::make_unique<SwordCardAction>(*character, dmg); },
-            [](ScriptedPlayer* character, int dmg) -> std::unique_ptr<CardAction>
-                { return std::make_unique<SwordCardAction>(*character, dmg); },
-            [](ScriptedCharacter* character, int dmg) -> std::unique_ptr<CardAction>
-                { return std::make_unique<SwordCardAction>(*character, dmg); }
->>>>>>> 4f00163a
         ),
         sol::base_classes, sol::bases<CardAction>()
     );
 
-<<<<<<< HEAD
     const auto& flame_cannon_type_record = battle_namespace.new_enum("FlameCannon",
         "_1", FireBurn::Type::_1,
         "_2", FireBurn::Type::_2,
@@ -709,53 +573,10 @@
                 return std::make_unique<CannonCardAction>(*character, type, dmg); }, 
             [](ScriptedCharacter* character, CannonCardAction::Type type, int dmg) -> std::unique_ptr<CardAction> {
                 return std::make_unique<CannonCardAction>(*character, type, dmg); }
-=======
-    const auto& bombaction_record = battle_namespace.new_usertype<BombCardAction>("Bomb",
-        sol::factories(
-            [](Character* character, int dmg) -> std::unique_ptr<CardAction>
-                { return std::make_unique<BombCardAction>(*character, dmg); },
-            [](ScriptedPlayer* character, int dmg) -> std::unique_ptr<CardAction>
-                { return std::make_unique<BombCardAction>(*character, dmg); },
-            [](ScriptedCharacter* character, int dmg) -> std::unique_ptr<CardAction>
-                { return std::make_unique<BombCardAction>(*character, dmg); }
         ),
         sol::base_classes, sol::bases<CardAction>()
     );
 
-    const auto& fireburn_record = battle_namespace.new_usertype<FireBurnCardAction>("FireBurn",
-        sol::factories(
-            [](Character* character, FireBurn::Type type, int dmg) -> std::unique_ptr<CardAction>
-                { return std::make_unique<FireBurnCardAction>(*character, type, dmg); },
-            [](ScriptedPlayer* character, FireBurn::Type type, int dmg) -> std::unique_ptr<CardAction>
-                { return std::make_unique<FireBurnCardAction>(*character, type, dmg); },
-            [](ScriptedCharacter* character, FireBurn::Type type, int dmg) -> std::unique_ptr<CardAction>
-                { return std::make_unique<FireBurnCardAction>(*character, type, dmg); }
->>>>>>> 4f00163a
-        ),
-        sol::base_classes, sol::bases<CardAction>()
-    );
-
-<<<<<<< HEAD
-=======
-    const auto& flame_cannon_type_record = battle_namespace.new_enum("FlameCannon",
-        "_1", FireBurn::Type::_1,
-        "_2", FireBurn::Type::_2,
-        "_3", FireBurn::Type::_3
-    );
-
-    const auto& cannon_record = battle_namespace.new_usertype<CannonCardAction>("Cannon",
-        sol::factories(
-            [](Character* character, CannonCardAction::Type type, int dmg) -> std::unique_ptr<CardAction> {
-                return std::make_unique<CannonCardAction>(*character, type, dmg); }, 
-            [](ScriptedPlayer* character, CannonCardAction::Type type, int dmg) -> std::unique_ptr<CardAction> {
-                return std::make_unique<CannonCardAction>(*character, type, dmg); }, 
-            [](ScriptedCharacter* character, CannonCardAction::Type type, int dmg) -> std::unique_ptr<CardAction> {
-                return std::make_unique<CannonCardAction>(*character, type, dmg); }
-        ),
-        sol::base_classes, sol::bases<CardAction>()
-    );
-
->>>>>>> 4f00163a
     const auto& cannon_type_record = battle_namespace.new_enum("CannonType",
         "Green", CannonCardAction::Type::green,
         "Blue", CannonCardAction::Type::blue,
@@ -797,7 +618,6 @@
         "SetPreviewTexture", &NaviRegistration::NaviMeta::SetPreviewTexture,
         "SetIconTexture", &NaviRegistration::NaviMeta::SetIconTexture
     );
-<<<<<<< HEAD
 
     const auto& mobmeta_table = engine_namespace.new_usertype<MobRegistration::MobMeta>("MobInfo",
         "SetDescription", &MobRegistration::MobMeta::SetDescription,
@@ -976,186 +796,6 @@
         "Rare2", Character::Rank::Rare2
     );
 
-=======
-
-    const auto& mobmeta_table = engine_namespace.new_usertype<MobRegistration::MobMeta>("MobInfo",
-        "SetDescription", &MobRegistration::MobMeta::SetDescription,
-        "SetName", &MobRegistration::MobMeta::SetName,
-        "SetPreviewTexturePath", &MobRegistration::MobMeta::SetPlaceholderTexturePath,
-        "SetSpeed", &MobRegistration::MobMeta::SetSpeed,
-        "SetAttack", &MobRegistration::MobMeta::SetAttack,
-        "SetHP", &MobRegistration::MobMeta::SetHP
-    );
-
-    const auto& scriptedmob_table = engine_namespace.new_usertype<ScriptedMob>("Mob",
-        "CreateSpawner", &ScriptedMob::CreateSpawner,
-        "SetBackground", &ScriptedMob::SetBackground,
-        "StreamMusic", &ScriptedMob::StreamMusic,
-        "Field", &ScriptedMob::GetField
-    );
-
-    const auto& scriptedspawner_table = engine_namespace.new_usertype<ScriptedMob::ScriptedSpawner>("Spawner",
-        "SpawnAt", &ScriptedMob::ScriptedSpawner::SpawnAt
-    );
-
-    engine_namespace.set_function("DefineCharacter",
-        [this](const std::string& fqn, const std::string& path) {
-            this->DefineCharacter(fqn, path);
-        }
-    );
-
-    engine_namespace.set_function("RequiresCharacter",
-        [this](const std::string& fqn)
-        {
-            // Handle built-ins...
-            auto builtins = { "BuiltIns.Canodumb", "BuiltIns.Mettaur" };
-            for (auto&& match : builtins) {
-                if (fqn == match) return;
-            }
-
-            if (this->FetchCharacter(fqn) == nullptr) {
-                std::string msg = "Failed to Require character with FQN " + fqn;
-                Logger::Log(msg);
-                throw std::runtime_error(msg);
-            }
-        }
-    );
-
-    const auto& tile_state_table = state.new_enum("TileState",
-        "Broken", TileState::broken,
-        "Cracked", TileState::cracked,
-        "DirectionDown", TileState::directionDown,
-        "DirectionLevel", TileState::directionLeft,
-        "DirectionRight", TileState::directionRight,
-        "DirectionUp", TileState::directionUp,
-        "Empty", TileState::empty,
-        "Grass", TileState::grass,
-        "Hidden", TileState::hidden,
-        "Holy", TileState::holy,
-        "Ice", TileState::ice,
-        "Lava", TileState::lava,
-        "Normal", TileState::normal,
-        "Poison", TileState::poison,
-        "Volcano", TileState::volcano
-    );
-
-    const auto& defense_order_table = state.new_enum("DefenseOrder",
-        "Always", DefenseOrder::always,
-        "CollisionOnly", DefenseOrder::collisionOnly
-    );
-
-    const auto& particle_impact_type_table = state.new_enum("ParticleType",
-        "Blue", ParticleImpact::Type::blue,
-        "Fire", ParticleImpact::Type::fire,
-        "Green", ParticleImpact::Type::green,
-        "Thin", ParticleImpact::Type::thin,
-        "Volcano", ParticleImpact::Type::volcano,
-        "Vulcan", ParticleImpact::Type::vulcan,
-        "Wind", ParticleImpact::Type::wind,
-        "Yellow", ParticleImpact::Type::yellow
-    );
-
-    const auto& elements_table = state.new_enum("Element",
-        "Fire", Element::fire,
-        "Aqua", Element::aqua,
-        "Elec", Element::elec,
-        "Wood", Element::wood,
-        "Sword", Element::sword,
-        "Wind", Element::wind,
-        "Cursor", Element::cursor,
-        "Summon", Element::summon,
-        "Plus", Element::plus,
-        "Break", Element::breaker,
-        "None", Element::none,
-        "Ice", Element::ice
-    );
-
-    const auto& direction_table = state.new_enum("Direction",
-        "None", Direction::none,
-        "Up", Direction::up,
-        "Down", Direction::down,
-        "Left", Direction::left,
-        "Right", Direction::right,
-        "UpLeft", Direction::up_left,
-        "UpRight", Direction::up_right,
-        "DownLeft", Direction::down_left,
-        "DownRight", Direction::down_right
-    );
-
-    const auto& animation_mode_record = state.new_enum("Playback",
-        "Once", Animator::Mode::NoEffect,
-        "Loop", Animator::Mode::Loop,
-        "Bounce", Animator::Mode::Bounce,
-        "Reverse", Animator::Mode::Reverse
-    );
-
-    const auto& team_record = state.new_enum("Team",
-        "Red", Team::red,
-        "Blue", Team::blue,
-        "Other", Team::unknown
-    );
-
-    const auto& highlight_record = state.new_enum("Highlight",
-        "Solid", Battle::Tile::Highlight::solid,
-        "Flash", Battle::Tile::Highlight::flash,
-        "None", Battle::Tile::Highlight::none
-    );
-
-    const auto& add_status_record = state.new_enum("EntityStatus",
-        "Queued", Field::AddEntityStatus::queued,
-        "Added", Field::AddEntityStatus::added,
-        "Failed", Field::AddEntityStatus::deleted
-    );
-
-    const auto& action_order_record = state.new_enum("ActionOrder",
-        "Involuntary", ActionOrder::involuntary,
-        "Voluntary", ActionOrder::voluntary,
-        "Immediate", ActionOrder::immediate
-    );
-
-    const auto& input_event_record = state.new_enum("InputEvent",
-        "pressed_move_up", InputEvents::pressed_move_up,
-        "pressed_move_left", InputEvents::pressed_move_left,
-        "pressed_move_right", InputEvents::pressed_move_right,
-        "pressed_move_down", InputEvents::pressed_move_down,
-        "pressed_use_chip", InputEvents::pressed_use_chip,
-        "pressed_special", InputEvents::pressed_special,
-        "pressed_shoot", InputEvents::pressed_shoot,
-        "released_move_up", InputEvents::released_move_up,
-        "released_move_left", InputEvents::released_move_left,
-        "released_move_right", InputEvents::released_move_right,
-        "released_move_down", InputEvents::released_move_down,
-        "released_use_chip", InputEvents::released_use_chip,
-        "released_special", InputEvents::released_special,
-        "released_shoot", InputEvents::released_shoot
-    );
-
-    const auto& hitbox_flags_record = state.new_enum("Hit",
-        "None", Hit::none,
-        "Flinch", Hit::flinch,
-        "Flash", Hit::flash,
-        "Stun", Hit::stun,
-        "Impact", Hit::impact,
-        "Shake", Hit::shake,
-        "Pierce", Hit::pierce,
-        "Retangible", Hit::retangible,
-        "Breaking", Hit::breaking,
-        "Bubble", Hit::bubble,
-        "Freeze", Hit::freeze,
-        "Drag", Hit::drag
-    );
-
-    const auto& character_rank_record = state.new_enum("Rank",
-        "V1", Character::Rank::_1,
-        "V2", Character::Rank::_2,
-        "V3", Character::Rank::_3,
-        "SP", Character::Rank::SP,
-        "EX", Character::Rank::EX,
-        "Rare1", Character::Rank::Rare1,
-        "Rare2", Character::Rank::Rare2
-    );
-
->>>>>>> 4f00163a
     const auto& audio_type_record = state.new_enum("AudioType", 
         "CounterBonus", AudioType::COUNTER_BONUS,
         "DirTile", AudioType::DIR_TILE,
