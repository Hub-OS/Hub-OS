#pragma once
#include "bnCardAction.h"
#include "bnAnimation.h"
#include "bnReflectShield.h"
#include <SFML/Graphics.hpp>

class SpriteProxyNode;
class Character;
class ReflectCardAction : public CardAction {
  frame_time_t duration{frames(43)};
  int damage;
  ReflectShield::Type type;
public:
<<<<<<< HEAD
  ReflectCardAction(Character* owner, int damage, ReflectShield::Type type);
  ~ReflectCardAction();
  void OnUpdate(float _elapsed);
  void OnAnimationEnd() override;
  void EndAction();
  void Execute();
  void SetDuration(const frame_time_t& duration);
=======
  ReflectCardAction(Character& owner, int damage);
  ~ReflectCardAction();
  void OnEndAction() override;
  void OnExecute() override;
>>>>>>> 61302cfd
};<|MERGE_RESOLUTION|>--- conflicted
+++ resolved
@@ -11,18 +11,11 @@
   int damage;
   ReflectShield::Type type;
 public:
-<<<<<<< HEAD
   ReflectCardAction(Character* owner, int damage, ReflectShield::Type type);
   ~ReflectCardAction();
   void OnUpdate(float _elapsed);
   void OnAnimationEnd() override;
-  void EndAction();
-  void Execute();
-  void SetDuration(const frame_time_t& duration);
-=======
-  ReflectCardAction(Character& owner, int damage);
-  ~ReflectCardAction();
   void OnEndAction() override;
   void OnExecute() override;
->>>>>>> 61302cfd
+  void SetDuration(const frame_time_t& duration);
 };