--- conflicted
+++ resolved
@@ -1192,7 +1192,7 @@
             game_io,
             ResourcePaths::BATTLE_POOF,
             ResourcePaths::BATTLE_POOF_ANIMATION,
-<<<<<<< HEAD
+
         );
 
         let entity = self
@@ -1206,9 +1206,8 @@
         });
 
         id
-=======
+
         )
->>>>>>> 91a593fe
     }
 
     pub fn create_transformation_shine(&mut self, game_io: &GameIO) -> EntityId {
